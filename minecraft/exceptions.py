--- conflicted
+++ resolved
@@ -30,19 +30,15 @@
 from .datatypes import Chat
 
 
-<<<<<<< HEAD
 class DisconnectError(Exception):
-=======
-class DisconnectException(Exception):
     """
     Exception raised when the server disconnects the client.
-    
+
     Attributes
     ----------
     reason: :class:`Chat`
         The reason for the disconnect.
     """
->>>>>>> 75b57ea9
     def __init__(self, reason):
         self.reason: Chat = reason
 
@@ -50,26 +46,28 @@
         return str(self.reason)
 
 
-<<<<<<< HEAD
 class LoginDisconnectError(DisconnectError):
+    """
+    Exception raised when the server disconnects the client during the login phase.
+    """
     pass
 
 
 class PacketTooLargeError(Exception):
+    """
+    Exception raised when a packet that is too large is recieved.
+    """
     pass
 
 
 class UnknownPacketError(Exception):
+    """
+    Exception raised when a packet with an unknown ID is recieved.
+    """
     def __init__(self, message: str, packet_id: int, data: bytes):
         self.message: str = message
         self.packet_id: int = packet_id
         self.data: bytes = data
-=======
-class LoginDisconnectException(DisconnectException):
-    """
-    Exception raised when the server disconnects the client during the login phase.
-    """
-    pass
 
 
 class AuthenticationError(Exception):
@@ -85,5 +83,4 @@
     """
     def __init__(self, message: str, correlation_id: str | None = None) -> None:
         super().__init__(message)
-        self.correlation_id = correlation_id
->>>>>>> 75b57ea9
+        self.correlation_id = correlation_id