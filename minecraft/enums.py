--- conflicted
+++ resolved
@@ -202,11 +202,7 @@
     UUID = Varint(47)
 
 
-<<<<<<< HEAD
-class Enchant(Varint, ReprEnum):
-=======
 class Enchant(Enum):
->>>>>>> 9731b032
     PROTECTION = Varint(0)
     FIRE_PROTECTION = Varint(1)
     FEATHER_FALLING = Varint(2)
@@ -490,59 +486,35 @@
     REMOVE = Varint(1)
 
 
-<<<<<<< HEAD
-class AdvancementFrameType(Varint, ReprEnum):
-=======
 class AdvancementFrameType(Enum):
->>>>>>> 9731b032
     TASK = Varint(0)
     CHALLENGE = Varint(1)
     GOAL = Varint(2)
 
 
-<<<<<<< HEAD
-class ClientCommandAction(Varint, ReprEnum):
-=======
 class ClientCommandAction(Enum):
->>>>>>> 9731b032
     PERFORM_RESPAWN = Varint(0)
     REQUEST_STATS = Varint(1)
 
 
-<<<<<<< HEAD
-class ChatMode(Varint, ReprEnum):
-=======
 class ChatMode(Enum):
->>>>>>> 9731b032
     ENABLED = Varint(0)
     COMMANDS_ONLY = Varint(1)
     HIDDEN = Varint(2)
 
 
-<<<<<<< HEAD
-class MainHand(Varint, ReprEnum):
-=======
 class MainHand(Enum):
->>>>>>> 9731b032
     LEFT = Varint(0)
     RIGHT = Varint(1)
 
 
-<<<<<<< HEAD
-class InteractionType(Varint, ReprEnum):
-=======
 class InteractionType(Enum):
->>>>>>> 9731b032
     INTERACT = Varint(0)
     ATTACK = Varint(1)
     INTERACT_AT = Varint(2)
 
 
-<<<<<<< HEAD
-class PlayerActionStatus(Varint, ReprEnum):
-=======
 class PlayerActionStatus(Enum):
->>>>>>> 9731b032
     STARTED_DIGGING = Varint(0)
     CANCELLED_DIGGING = Varint(1)
     FINISHED_DIGGING = Varint(2)
@@ -552,11 +524,7 @@
     SWAP_ITEM_IN_HAND = Varint(6)
 
 
-<<<<<<< HEAD
-class BlockFace(Byte, ReprEnum):
-=======
 class BlockFace(Enum):
->>>>>>> 9731b032
     BOTTOM = Byte(0)
     TOP = Byte(1)
     NORTH = Byte(2)
@@ -565,11 +533,7 @@
     EAST = Byte(5)
 
 
-<<<<<<< HEAD
-class PlayerCommandAction(Varint, ReprEnum):
-=======
 class PlayerCommandAction(Enum):
->>>>>>> 9731b032
     START_SNEAKING = Varint(0)
     STOP_SNEAKING = Varint(1)
     LEAVE_BED = Varint(2)
@@ -581,84 +545,52 @@
     START_FLYING_WITH_ELYTRA = Varint(8)
 
 
-<<<<<<< HEAD
-class RecipeBookID(Varint, ReprEnum):
-=======
 class RecipeBookID(Enum):
->>>>>>> 9731b032
     CRAFTING = Varint(0)
     FURNACE = Varint(1)
     BLAST_FURNACE = Varint(2)
     SMOKER = Varint(3)
 
 
-<<<<<<< HEAD
-class ResourcePackStatus(Varint, ReprEnum):
-=======
 class ResourcePackStatus(Enum):
->>>>>>> 9731b032
     SUCCESSFULLY_LOADED = Varint(0)
     DECLINED = Varint(1)
     FAILED_DOWNLOAD = Varint(2)
     ACCEPTED = Varint(3)
 
 
-<<<<<<< HEAD
-class SeenAdvancementsAction(Varint, ReprEnum):
-=======
 class SeenAdvancementsAction(Enum):
->>>>>>> 9731b032
     OPENED_TAB = Varint(0)
     CLOSED_SCREEN = Varint(1)
 
 
-<<<<<<< HEAD
-class CommandBlockMode(Varint, ReprEnum):
-=======
 class CommandBlockMode(Enum):
->>>>>>> 9731b032
     SEQUENCE = Varint(0)
     AUTO = Varint(1)
     REDSTONE = Varint(2)
 
 
-<<<<<<< HEAD
-class ProgramStructureBlockAction(Varint, ReprEnum):
-=======
 class ProgramStructureBlockAction(Enum):
->>>>>>> 9731b032
     UPDATE_DATA = Varint(0)
     SAVE_STRUCTURE = Varint(1)
     LOAD_STRUCTURE = Varint(2)
     DETECT_SIZE = Varint(3)
 
 
-<<<<<<< HEAD
-class ProgramStructureBlockMode(Varint, ReprEnum):
-=======
 class ProgramStructureBlockMode(Enum):
->>>>>>> 9731b032
     SAVE = Varint(0)
     LOAD = Varint(1)
     CORNER = Varint(2)
     DATA = Varint(3)
 
 
-<<<<<<< HEAD
-class ProgramStructureBlockMirror(Varint, ReprEnum):
-=======
 class ProgramStructureBlockMirror(Enum):
->>>>>>> 9731b032
     NONE = Varint(0)
     LEFT_RIGHT = Varint(1)
     FRONT_BACK = Varint(2)
 
 
-<<<<<<< HEAD
-class ProgramStructureBlockRotation(Varint, ReprEnum):
-=======
 class ProgramStructureBlockRotation(Enum):
->>>>>>> 9731b032
     NONE = Varint(0)
     CLOCKWISE_90 = Varint(1)
     CLOCKWISE_180 = Varint(2)
