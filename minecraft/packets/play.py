<<<<<<< HEAD
"""
Copyright (c) 2023, plun1331

Redistribution and use in source and binary forms, with or without
modification, are permitted provided that the following conditions are met:

1. Redistributions of source code must retain the above copyright notice, this
   list of conditions and the following disclaimer.

2. Redistributions in binary form must reproduce the above copyright notice,
   this list of conditions and the following disclaimer in the documentation
   and/or other materials provided with the distribution.

3. Neither the name of the copyright holder nor the names of its
   contributors may be used to endorse or promote products derived from
   this software without specific prior written permission.

THIS SOFTWARE IS PROVIDED BY THE COPYRIGHT HOLDERS AND CONTRIBUTORS "AS IS"
AND ANY EXPRESS OR IMPLIED WARRANTIES, INCLUDING, BUT NOT LIMITED TO, THE
IMPLIED WARRANTIES OF MERCHANTABILITY AND FITNESS FOR A PARTICULAR PURPOSE ARE
DISCLAIMED. IN NO EVENT SHALL THE COPYRIGHT HOLDER OR CONTRIBUTORS BE LIABLE
FOR ANY DIRECT, INDIRECT, INCIDENTAL, SPECIAL, EXEMPLARY, OR CONSEQUENTIAL
DAMAGES (INCLUDING, BUT NOT LIMITED TO, PROCUREMENT OF SUBSTITUTE GOODS OR
SERVICES; LOSS OF USE, DATA, OR PROFITS; OR BUSINESS INTERRUPTION) HOWEVER
CAUSED AND ON ANY THEORY OF LIABILITY, WHETHER IN CONTRACT, STRICT LIABILITY,
OR TORT (INCLUDING NEGLIGENCE OR OTHERWISE) ARISING IN ANY WAY OUT OF THE USE
OF THIS SOFTWARE, EVEN IF ADVISED OF THE POSSIBILITY OF SUCH DAMAGE.
"""
from typing import Generator
=======
#  Copyright (c) 2023, plun1331
#
#  Redistribution and use in source and binary forms, with or without
#  modification, are permitted provided that the following conditions are met:
#
#  1. Redistributions of source code must retain the above copyright notice, this
#     list of conditions and the following disclaimer.
#
#  2. Redistributions in binary form must reproduce the above copyright notice,
#     this list of conditions and the following disclaimer in the documentation
#     and/or other materials provided with the distribution.
#
#  3. Neither the name of the copyright holder nor the names of its
#     contributors may be used to endorse or promote products derived from
#     this software without specific prior written permission.
#
#  THIS SOFTWARE IS PROVIDED BY THE COPYRIGHT HOLDERS AND CONTRIBUTORS "AS IS"
#  AND ANY EXPRESS OR IMPLIED WARRANTIES, INCLUDING, BUT NOT LIMITED TO, THE
#  IMPLIED WARRANTIES OF MERCHANTABILITY AND FITNESS FOR A PARTICULAR PURPOSE ARE
#  DISCLAIMED. IN NO EVENT SHALL THE COPYRIGHT HOLDER OR CONTRIBUTORS BE LIABLE
#  FOR ANY DIRECT, INDIRECT, INCIDENTAL, SPECIAL, EXEMPLARY, OR CONSEQUENTIAL
#  DAMAGES (INCLUDING, BUT NOT LIMITED TO, PROCUREMENT OF SUBSTITUTE GOODS OR
#  SERVICES; LOSS OF USE, DATA, OR PROFITS; OR BUSINESS INTERRUPTION) HOWEVER
#  CAUSED AND ON ANY THEORY OF LIABILITY, WHETHER IN CONTRACT, STRICT LIABILITY,
#  OR TORT (INCLUDING NEGLIGENCE OR OTHERWISE) ARISING IN ANY WAY OUT OF THE USE
#  OF THIS SOFTWARE, EVEN IF ADVISED OF THE POSSIBILITY OF SUCH DAMAGE.
=
>>>>>>> e492fd79
from .base import Packet
from ..datatypes import *
from ..enums import (
    Animation,
    BossBarColor,
    BossBarDivision,
    ChatSuggestionAction,
    FeetEyes,
    FilterType,
    GameEvents,
    Hand,
    RecipeBookActionType,
    WorldEvents,
)


class SpawnEntity(Packet):
    """
    Sent by the server when a vehicle or other non-living entity is created.

    Packet ID: 0x00
    State: Play
    Bound to: Client
    """

    packet_id = 0x00

    def __init__(
        self,
        entity_id: Varint,
        entity_uuid: UUID,
        entity_type: Varint,
        x: Double,
        y: Double,
        z: Double,
        pitch: Angle,
        yaw: Angle,
        head_yaw: Angle,
        data: Varint,
        velocity_x: Short,
        velocity_y: Short,
        velocity_z: Short,
    ):
        self.entity_id = entity_id
        self.entity_uuid = entity_uuid
        self.entity_type = entity_type
        self.x = x
        self.y = y
        self.z = z
        self.pitch = pitch
        self.yaw = yaw
        self.head_yaw = head_yaw
        self.data: Varint = data
        self.velocity_x = velocity_x
        self.velocity_y = velocity_y
        self.velocity_z = velocity_z

    def __bytes__(self):
        return (
            self.packet_id.to_bytes(1, "big")
            + bytes(self.entity_id)
            + bytes(self.entity_uuid)
            + bytes(self.entity_type)
            + bytes(self.x)
            + bytes(self.y)
            + bytes(self.z)
            + bytes(self.pitch)
            + bytes(self.yaw)
            + bytes(self.head_yaw)
            + bytes(self.data)
            + bytes(self.velocity_x)
            + bytes(self.velocity_y)
            + bytes(self.velocity_z)
        )

    @classmethod
    def from_bytes(cls, data: BytesIO):
        # Fields: entity_id, entity_uuid, entity_type, x, y, z, pitch,
        # yaw, head_yaw, data, velocity_x, velocity_y, velocity_z
        entity_id = Varint.from_bytes(data)
        # entity_uuid
        entity_uuid = UUID.from_bytes(data)
        # entity_type
        entity_type = Varint.from_bytes(data)
        # x
        x = Double.from_bytes(data)
        # y
        y = Double.from_bytes(data)
        # z
        z = Double.from_bytes(data)
        # pitch
        pitch = Angle.from_bytes(data)
        # yaw
        yaw = Angle.from_bytes(data)
        # head_yaw
        head_yaw = Angle.from_bytes(data)
        # data
        _data = Varint.from_bytes(data)
        # velocity_x
        velocity_x = Short.from_bytes(data)
        # velocity_y
        velocity_y = Short.from_bytes(data)
        # velocity_z
        velocity_z = Short.from_bytes(data)
        return cls(
            entity_id,
            entity_uuid,
            entity_type,
            x,
            y,
            z,
            pitch,
            yaw,
            head_yaw,
            _data,
            velocity_x,
            velocity_y,
            velocity_z,
        )


class SpawnExperienceOrb(Packet):
    """
    Spawns one or more experience orbs.

    Packet ID: 0x01
    State: Play
    Bound to: Client
    """

    packet_id = 0x01

    def __init__(
        self, entity_id: Varint, x: Double, y: Double, z: Double, count: Short
    ):
        self.entity_id = entity_id
        self.x = x
        self.y = y
        self.z = z
        self.count = count

    def __bytes__(self):
        return (
            self.packet_id.to_bytes(1, "big")
            + bytes(self.entity_id)
            + bytes(self.x)
            + bytes(self.y)
            + bytes(self.z)
            + bytes(self.count)
        )

    @classmethod
    def from_bytes(cls, data: BytesIO):
        # Fields: entity_id (varint), x (double), y (double), z (double), count (short)
        # entity_id
        entity_id = Varint.from_bytes(data)
        # x
        x = Double.from_bytes(data)
        # y
        y = Double.from_bytes(data)
        # z
        z = Double.from_bytes(data)
        # count
        count = Short.from_bytes(data)
        return cls(entity_id, x, y, z, count)


class SpawnPlayer(Packet):
    """
    This packet is sent by the server when a player comes into visible range, **not** when a player joins.

    Packet ID: 0x02
    State: Play
    Bound to: Client
    """

    packet_id = 0x02

    def __init__(
        self,
        entity_id: Varint,
        player_uuid: UUID,
        x: Double,
        y: Double,
        z: Double,
        yaw: Angle,
        pitch: Angle,
    ):
        self.entity_id = entity_id
        self.player_uuid = player_uuid
        self.x = x
        self.y = y
        self.z = z
        self.yaw = yaw
        self.pitch = pitch

    def __bytes__(self):
        return (
            self.packet_id.to_bytes(1, "big")
            + bytes(self.entity_id)
            + bytes(self.player_uuid)
            + bytes(self.x)
            + bytes(self.y)
            + bytes(self.z)
            + bytes(self.yaw)
            + bytes(self.pitch)
        )

    @classmethod
    def from_bytes(cls, data: BytesIO):
        # Fields: entity_id (varint), player_uuid (uuid), x (double), y (double), z (double), yaw (angle), pitch (angle)
        # entity_id
        entity_id = Varint.from_bytes(data)
        # player_uuid
        player_uuid = UUID.from_bytes(data)
        # x
        x = Double.from_bytes(data)
        # y
        y = Double.from_bytes(data)
        # z
        z = Double.from_bytes(data)
        # yaw
        yaw = Angle.from_bytes(data)
        # pitch
        pitch = Angle.from_bytes(data)
        return cls(entity_id, player_uuid, x, y, z, yaw, pitch)


class EntityAnimation(Packet):
    """
    Sent whenever an entity should change animation.

    Packet ID: 0x03
    State: Play
    Bound to: Client
    """

    packet_id = 0x03

    def __init__(self, entity_id: Varint, animation_id: UnsignedByte):
        self.entity_id = entity_id
        self.animation_id = animation_id

    @property
    def animation(self):
        return Animation(self.animation_id)

    def __bytes__(self):
        return (
            self.packet_id.to_bytes(1, "big")
            + bytes(self.entity_id)
            + bytes(self.animation_id)
        )

    @classmethod
    def from_bytes(cls, data: BytesIO):
        # Fields: entity_id (varint), animation_id (varint)
        # entity_id
        entity_id = Varint.from_bytes(data)
        # animation
        animation_id = UnsignedByte.from_bytes(data)
        return cls(entity_id, animation_id)


class AwardStats(Packet):
    """
    Sent as a response to Client Command (id 1).
    Will only send the changed values if previously requested.

    Packet ID: 0x04
    State: Play
    Bound to: Client
    """

    packet_id = 0x04

    def __init__(self, stats: list[tuple[Varint, Varint]]):
        self.stats = stats

    def __bytes__(self):
        ...

    @classmethod
    def from_bytes(cls, data: BytesIO):
        # Fields: player_uuid (uuid), stats (list of tuples of varints)
        # count
        count = Varint.from_bytes(data)
        # stats
        stats = []
        for _ in range(count.value):
            stats.append(Statistic.from_bytes(data))


class AcknowledgeBlockChange(Packet):
    """
    Acknowledges a user-initiated block change.
    After receiving this packet, the client should display the block state
    sent by the server instead of the one predicted by the client.

    Packet ID: 0x05
    State: Play
    Bound to: Client
    """

    packet_id = 0x05

    def __init__(self, sequence_id: Varint):
        self.sequence_id: Varint = sequence_id

    def __bytes__(self):
        return self.packet_id.to_bytes(1, "big") + bytes(self.sequence_id)

    @classmethod
    def from_bytes(cls, data: BytesIO):
        # Fields: sequence_id (varint)
        # sequence_id
        sequence_id = Varint.from_bytes(data)
        return cls(sequence_id)


class SetBlockDestroyStage(Packet):
    """
    0–9 are the displayable destroy stages and each other
    number means that there is no animation on this coordinate.

    Packet ID: 0x06
    State: Play
    Bound to: Client
    """

    packet_id = 0x06

    def __init__(self, entity_id: Varint, location: Position, destroy_stage: Byte):
        self.entity_id: Varint = entity_id
        self.location: Position = location
        self.destroy_stage: Byte = destroy_stage

    def __bytes__(self):
        return (
            self.packet_id.to_bytes(1, "big")
            + bytes(self.entity_id)
            + bytes(self.location)
            + bytes(self.destroy_stage)
        )

    @classmethod
    def from_bytes(cls, data: BytesIO):
        # Fields: entity_id (varint), location (position), destroy_stage (byte)
        # entity_id
        entity_id = Varint.from_bytes(data)
        # location
        location = Position.from_bytes(data)
        # destroy_stage
        destroy_stage = Byte.from_bytes(data)
        return cls(entity_id, location, destroy_stage)


class BlockEntityData(Packet):
    """
    Sets the block entity associated with the block at the given location.

    Packet ID: 0x07
    State: Play
    Bound to: Client
    """

    packet_id = 0x07

    def __init__(self, location: Position, type: Varint, nbt_data: NBT):
        self.location: Position = location
        self.type: Varint = type
        self.nbt_data: NBT = nbt_data

    def __bytes__(self):
        return (
            self.packet_id.to_bytes(1, "big")
            + bytes(self.location)
            + bytes(self.type)
            + bytes(self.nbt_data)
        )

    @classmethod
    def from_bytes(cls, data: BytesIO):
        # Fields: location (position), type (varint), nbt_data (nbt)
        # location
        location = Position.from_bytes(data)
        # type
        type = Varint.from_bytes(data)
        # nbt_data
        nbt_data = NBT.from_bytes(data)
        return cls(location, type, nbt_data)


class BlockAction(Packet):
    """
    This packet is used for a number of actions and animations performed by blocks,
    usually non-persistent.
    The client should ignore the provided block type and instead uses the block state
    in their world.

    Packet ID: 0x08
    State: Play
    Bound to: Client
    """

    packet_id = 0x08

    def __init__(
        self,
        location: Position,
        action_id: UnsignedByte,
        action_param: UnsignedByte,
        block_type: Varint,
    ):
        self.location: Position = location
        self.action_id: UnsignedByte = action_id
        self.action_param: UnsignedByte = action_param
        self.block_type: Varint = block_type

    def __bytes__(self):
        return (
            self.packet_id.to_bytes(1, "big")
            + bytes(self.location)
            + bytes(self.action_id)
            + bytes(self.action_param)
            + bytes(self.block_type)
        )

    @classmethod
    def from_bytes(cls, data: BytesIO):
        # Fields: location (position), action_id (unsigned byte), action_param (unsigned byte), block_type (varint)
        # location
        location = Position.from_bytes(data)
        # action_id
        action_id = UnsignedByte.from_bytes(data)
        # action_param
        action_param = UnsignedByte.from_bytes(data)
        # block_type
        block_type = Varint.from_bytes(data)
        return cls(location, action_id, action_param, block_type)


class BlockUpdate(Packet):
    """
    Fired whenever a block is changed within the render distance.

    Packet ID: 0x09
    State: Play
    Bound to: Client
    """

    packet_id = 0x09

    def __init__(self, location: Position, block_id: Varint):
        self.location: Position = location
        self.block_id: Varint = block_id

    def __bytes__(self):
        return (
            self.packet_id.to_bytes(1, "big")
            + bytes(self.location)
            + bytes(self.block_id)
        )

    @classmethod
    def from_bytes(cls, data: BytesIO):
        # Fields: location (position), block_id (varint)
        # location
        location = Position.from_bytes(data)
        # block_id
        block_id = Varint.from_bytes(data)
        return cls(location, block_id)


class BossBar(Packet):
    """
    Sent by the server to update the boss bar on the client.

    Packet ID: 0x0A
    State: Play
    Bound to: Client
    """

    packet_id = 0x0A

    def __init__(
        self,
        uuid: UUID,
        action: UnsignedByte,
        title: Chat | None,
        health: Float | None,
        color: BossBarColor | None,
        division: BossBarDivision | None,
        flags: UnsignedByte | None,
    ):
        self.uuid: UUID = uuid
        self.action: UnsignedByte = action
        self.title: Chat | None = title
        self.health: Float | None = health
        self.color: BossBarColor | None = color
        self.division: BossBarDivision | None = division
        self.flags: UnsignedByte | None = flags

    def __bytes__(self):
        res = self.packet_id.to_bytes(1, "big") + bytes(self.uuid) + bytes(self.action)
        match self.action.value:
            case 0:
                res += (
                    bytes(self.title)
                    + bytes(self.health)
                    + bytes(self.color.value)
                    + bytes(self.division.value)  # type: ignore
                    + bytes(self.flags)  # type: ignore
                )
            case 1:
                pass
            case 2:
                res += bytes(self.health)
            case 3:
                res += bytes(self.title)
            case 4:
                res += bytes(self.color.value) + bytes(
                    self.division.value
                )  # type: ignore
            case 5:
                res += bytes(self.flags)
            case _:
                raise ValueError(f"Invalid action value {self.action.value}")
        return res

    @classmethod
    def from_bytes(cls, data: BytesIO):
        # Fields: uuid (uuid), action (unsigned byte),
        # title (chat), health (float), color (varint),
        # division (varint), flags (unsigned byte)
        # uuid
        uuid = UUID.from_bytes(data)
        # action
        action = UnsignedByte.from_bytes(data)
        # title, health, color, division, flags
        title = health = color = division = flags = None
        match action.value:
            case 0:
                title = Chat.from_bytes(data)
                health = Float.from_bytes(data)
                color = BossBarColor(Varint.from_bytes(data))
                division = Varint.from_bytes(data)
                flags = UnsignedByte.from_bytes(data)
            case 1:
                pass
            case 2:
                health = Float.from_bytes(data)
            case 3:
                title = Chat.from_bytes(data)
            case 4:
                color = BossBarColor(Varint.from_bytes(data))
                division = Varint.from_bytes(data)
            case 5:
                flags = UnsignedByte.from_bytes(data)
            case _:
                raise ValueError(f"Invalid action value {action.value}")
        return cls(uuid, action, title, health, color, division, flags)


class ChangeDifficulty(Packet):
    """
    Changes the difficulty setting in the client's option menu.

    Packet ID: 0x0B
    State: Play
    Bound to: Client
    """

    packet_id = 0x0B

    def __init__(self, difficulty: UnsignedByte, locked: Boolean = Boolean(False)):
        self.difficulty: UnsignedByte = difficulty
        self.locked: Boolean = locked

    def __bytes__(self):
        return self.packet_id.to_bytes(1, "big") + bytes(self.difficulty)

    @classmethod
    def from_bytes(cls, data: BytesIO):
        # Fields: difficulty (unsigned byte)
        # difficulty
        difficulty = UnsignedByte.from_bytes(data)
        locked = Boolean(False)
        if data.read(1):
            locked = Boolean.from_bytes(data)
        return cls(difficulty, locked)


class ClearTitles(Packet):
    """
    Clear the client's current title information, with the option to also reset it.

    Packet ID: 0x0C
    State: Play
    Bound to: Client
    """

    packet_id = 0x0C

    def __init__(self, reset: Boolean):
        self.reset: Boolean = reset

    def __bytes__(self):
        return self.packet_id.to_bytes(1, "big") + bytes(self.reset)

    @classmethod
    def from_bytes(cls, data: BytesIO):
        # Fields: reset (boolean)
        # reset
        reset = Boolean.from_bytes(data)
        return cls(reset)


class CommandSuggestionsResponse(Packet):
    """
    The server responds with a list of auto-completions of the last word sent to it.

    Packet ID: 0x0D
    State: Play
    Bound to: Client
    """

    packet_id = 0x0D

    def __init__(
        self,
        transaction_id: Varint,
        start: Varint,
        length: Varint,
        matches: list[CommandSuggestionMatch],
    ):
        self.transaction_id: Varint = transaction_id
        self.start: Varint = start
        self.length: Varint = length
        self.matches: list[CommandSuggestionMatch] = matches

    def __bytes__(self):
        return (
            self.packet_id.to_bytes(1, "big")
            + bytes(self.transaction_id)
            + bytes(Varint(len(self.matches)))
            + b"".join(bytes(match) for match in self.matches)
        )

    @classmethod
    def from_bytes(cls, data: BytesIO):
        # Fields: transaction_id (varint), start (varint), length (varint), suggestions (list of chat)
        # transaction_id
        transaction_id = Varint.from_bytes(data)
        # start
        start = Varint.from_bytes(data)
        # length
        length = Varint.from_bytes(data)
        # suggestions
        count = Varint.from_bytes(data).value
        matches = []
        for _ in range(count):
            matches.append(CommandSuggestionMatch.from_bytes(data))
        return cls(transaction_id, start, length, matches)


class Commands(Packet):
    """
    lists all of the commands on the server, and how they are parsed.

    Packet ID: 0x0E
    State: Play
    Bound to: Client
    """

    packet_id = 0x0E

    def __init__(self, nodes: list[CommandNode], root_index: Varint):
        self.nodes: list[CommandNode] = nodes
        self.root_index: Varint = root_index

    def __bytes__(self):
        return (
            self.packet_id.to_bytes(1, "big")
            + bytes(Varint(len(self.nodes)))
            + b"".join(bytes(node) for node in self.nodes)
            + bytes(self.root_index)
        )

    @classmethod
    def from_bytes(cls, data: BytesIO):
        # Fields: nodes (list of command nodes), root_index (varint)
        # nodes
        count = Varint.from_bytes(data).value
        nodes = []
        for _ in range(count):
            nodes.append(CommandNode.from_bytes(data))
        # root_index
        root_index = Varint.from_bytes(data)
        return cls(nodes, root_index)


class CloseContainer(Packet):
    """
    This packet is sent from the server to the client when a window is forcibly closed,
    such as when a chest is destroyed while it's open.

    Packet ID: 0x0F
    State: Play
    Bound to: Client
    """

    packet_id = 0x0F

    def __init__(self, window_id: UnsignedByte):
        self.window_id: UnsignedByte = window_id

    def __bytes__(self):
        return self.packet_id.to_bytes(1, "big") + bytes(self.window_id)

    @classmethod
    def from_bytes(cls, data: BytesIO):
        # Fields: window_id (unsigned byte)
        # window_id
        window_id = UnsignedByte.from_bytes(data)
        return cls(window_id)


class SetContainerContents(Packet):
    """
    Sent by the server when items in multiple slots (in a window) are added/removed.
    This includes the main inventory, equipped armour and crafting slots.
    This packet with Window ID set to "0" is sent during the player joining sequence
    to initialise the player's inventory.

    Packet ID: 0x10
    State: Play
    Bound to: Client
    """

    packet_id = 0x10

    def __init__(
        self,
        window_id: UnsignedByte,
        state_id: Varint,
        contents: list[Slot],
        carried_item: Slot,
    ):
        self.window_id: UnsignedByte = window_id
        self.state_id: Varint = state_id
        self.contents: list[Slot] = contents
        self.carried_item: Slot = carried_item

    def __bytes__(self):
        return (
            self.packet_id.to_bytes(1, "big")
            + bytes(self.window_id)
            + bytes(self.state_id)
            + bytes(Varint(len(self.contents)))
            + b"".join(bytes(slot) for slot in self.contents)
            + bytes(self.carried_item)
        )

    @classmethod
    def from_bytes(cls, data: BytesIO):
        # Fields: window_id (unsigned byte), state_id (varint), contents (list of slots), carried_item (slot)
        # window_id
        window_id = UnsignedByte.from_bytes(data)
        # state_id
        state_id = Varint.from_bytes(data)
        # contents
        count = Varint.from_bytes(data).value
        contents = []
        for _ in range(count):
            contents.append(Slot.from_bytes(data))
        # carried_item
        carried_item = Slot.from_bytes(data)
        return cls(window_id, state_id, contents, carried_item)


class SetContainerProperty(Packet):
    """
    This packet is used to inform the client that part of a GUI window should be updated.

    Packet ID: 0x11
    State: Play
    Bound to: Client
    """

    packet_id = 0x11

    def __init__(self, window_id: UnsignedByte, property: Short, value: Short):
        self.window_id: UnsignedByte = window_id
        self.property: Short = property
        self.value: Short = value

    def __bytes__(self):
        return (
            self.packet_id.to_bytes(1, "big")
            + bytes(self.window_id)
            + bytes(self.property)
            + bytes(self.value)
        )

    @classmethod
    def from_bytes(cls, data: BytesIO):
        # Fields: window_id (unsigned byte), property (short), value (short)
        # window_id
        window_id = UnsignedByte.from_bytes(data)
        # property
        property = Short.from_bytes(data)
        # value
        value = Short.from_bytes(data)
        return cls(window_id, property, value)


class SetContainerSlot(Packet):
    """
    Sent by the server when an item in a slot (in a window) is added/removed.

    Packet ID: 0x12
    State: Play
    Bound to: Client
    """

    packet_id = 0x12

    def __init__(self, window_id: Byte, state_id: Varint, slot: Short, item: Slot):
        self.window_id: Byte = window_id
        self.state_id: Varint = state_id
        self.slot: Short = slot
        self.item: Slot = item

    def __bytes__(self):
        return (
            self.packet_id.to_bytes(1, "big")
            + bytes(self.window_id)
            + bytes(self.state_id)
            + bytes(self.slot)
            + bytes(self.item)
        )

    @classmethod
    def from_bytes(cls, data: BytesIO):
        # Fields: window_id (byte), state_id (varint), slot (short), item (slot)
        # window_id
        window_id = Byte.from_bytes(data)
        # state_id
        state_id = Varint.from_bytes(data)
        # slot
        slot = Short.from_bytes(data)
        # item
        item = Slot.from_bytes(data)
        return cls(window_id, state_id, slot, item)


class SetCooldown(Packet):
    """
    This packet is used to inform the client that a cooldown should be started for an item.

    Packet ID: 0x13
    State: Play
    Bound to: Client
    """

    packet_id = 0x13

    def __init__(self, item_id: Varint, cooldown: Varint):
        self.item_id: Varint = item_id
        self.cooldown: Varint = cooldown

    def __bytes__(self):
        return (
            self.packet_id.to_bytes(1, "big")
            + bytes(self.item_id)
            + bytes(self.cooldown)
        )

    @classmethod
    def from_bytes(cls, data: BytesIO):
        # Fields: item_id (varint), cooldown (varint)
        # item_id
        item_id = Varint.from_bytes(data)
        # cooldown
        cooldown = Varint.from_bytes(data)
        return cls(item_id, cooldown)


class ChatSuggestions(Packet):
    """
    Unused by the default server.
    Likely provided for custom servers to send chat message completions to clients.

    Packet ID: 0x14
    State: Play
    Bound to: Client
    """

    packet_id = 0x14

    def __init__(self, action: ChatSuggestionAction, entries: list[String]):
        self.action: ChatSuggestionAction = action
        self.entries: list[String] = entries

    def __bytes__(self):
        return (
            self.packet_id.to_bytes(1, "big")
            + bytes(self.action.value)
            + bytes(Varint(len(self.entries)))  # type: ignore
            + b"".join(bytes(entry) for entry in self.entries)
        )

    @classmethod
    def from_bytes(cls, data: BytesIO):
        # Fields: action (varint), entries (varint, string[])
        # action
        action = ChatSuggestionAction(Varint.from_bytes(data).value)
        # entries
        count = Varint.from_bytes(data).value
        entries = []
        for _ in range(count):
            entries.append(String.from_bytes(data))
        return cls(action, entries)


class PluginMessage(Packet):
    """
    Mods and plugins can use this to send their data.
    Minecraft itself uses several plugin channels.
    These internal channels are in the minecraft namespace.

    Packet ID: 0x15
    State: Play
    Bound to: Client
    """

    packet_id = 0x15

    def __init__(self, channel: Identifier, data: ByteArray):
        self.channel: Identifier = channel
        self.data: ByteArray = data

    def __bytes__(self):
        return (
            self.packet_id.to_bytes(1, "big") + bytes(self.channel) + bytes(self.data)
        )

    @classmethod
    def from_bytes(cls, data: BytesIO):
        # Fields: channel (identifier), data (byte array)
        # channel
        channel = Identifier.from_bytes(data)
        # data
        data = ByteArray.from_bytes(data)
        return cls(channel, data)


class DeleteMessage(Packet):
    """
    Sent by the server to delete a message from the client's chat.

    Packet ID: 0x16
    State: Play
    Bound to: Client
    """

    packet_id = 0x16

    def __init__(self, signature: ByteArray):
        self.signature: ByteArray = signature

    def __bytes__(self):
        return (
            self.packet_id.to_bytes(1, "big")
            + len(self.signature).to_bytes(1, "big")
            + bytes(self.signature)
        )

    @classmethod
    def from_bytes(cls, data: BytesIO):
        # Fields: signature (byte array)
        # signature
        length = Varint.from_bytes(data).value
        signature = ByteArray.from_bytes(data, length=length)
        return cls(signature)


class DisconnectPlay(Packet):
    """
    Sent by the server before it disconnects a client.
    The client should assume that the server has already
    closed the connection by the time the packet arrives.

    Packet ID: 0x17
    State: Play
    Bound to: Client
    """

    packet_id = 0x17

    def __init__(self, reason: Chat):
        self.reason: Chat = reason

    def __bytes__(self):
        return self.packet_id.to_bytes(1, "big") + bytes(self.reason)

    @classmethod
    def from_bytes(cls, data: BytesIO):
        # Fields: reason (chat)
        # reason
        reason = Chat.from_bytes(data)
        return cls(reason)


class DisguisedChatMessage(Packet):
    """
    Used to send system chat messages to the client.

    Packet ID: 0x18
    State: Play
    Bound to: Client
    """

    packet_id = 0x18

    def __init__(self, message: String):
        self.message: String = message

    def __bytes__(self):
        return self.packet_id.to_bytes(1, "big") + bytes(self.message)

    @classmethod
    def from_bytes(cls, data: BytesIO):
        # Fields: message (string)
        # message
        message = String.from_bytes(data)
        return cls(message)


class EntityEvent(Packet):
    """
    Entity statuses generally trigger an animation for an entity.

    Packet ID: 0x19
    State: Play
    Bound to: Client
    """

    packet_id = 0x19

    def __init__(self, entity_id: Varint, entity_status: Byte):
        self.entity_id: Varint = entity_id
        self.entity_status: Byte = entity_status

    def __bytes__(self):
        return (
            self.packet_id.to_bytes(1, "big")
            + bytes(self.entity_id)
            + bytes(self.entity_status.value)  # type: ignore
        )

    @classmethod
    def from_bytes(cls, data: BytesIO):
        # Fields: entity_id (varint), entity_status (byte)
        # entity_id
        entity_id = Varint.from_bytes(data)
        # entity_status
        entity_status = Byte.from_bytes(data)
        return cls(entity_id, entity_status)


class Explosion(Packet):
    """
    Sent when an explosion occurs (creepers, TNT, and ghast fireballs).

    Packet ID: 0x1A
    State: Play
    Bound to: Client
    """

    packet_id = 0x1A

    def __init__(
        self,
        x: Double,
        y: Double,
        z: Double,
        strength: Float,
        records: list[tuple[Byte, Byte, Byte]],
        player_motion_x: Float,
        player_motion_y: Float,
        player_motion_z: Float,
    ):
        self.x: Double = x
        self.y: Double = y
        self.z: Double = z
        self.strength: Float = strength
        self.records: list[tuple[Byte, Byte, Byte]] = records
        self.player_motion_x: Float = player_motion_x
        self.player_motion_y: Float = player_motion_y
        self.player_motion_z: Float = player_motion_z

    def __bytes__(self):
        return (
            self.packet_id.to_bytes(1, "big")
            + bytes(self.x)
            + bytes(self.y)
            + bytes(self.z)
            + bytes(self.strength)
            + len(self.records).to_bytes(1, "big")
            + b"".join(
                b"".join(bytes(block) for block in record) for record in self.records
            )
            + bytes(self.player_motion_x)
            + bytes(self.player_motion_y)
            + bytes(self.player_motion_z)
        )

    @classmethod
    def from_bytes(cls, data: BytesIO):
        # Fields: x (double), y (double), z (double), strength (float),
        # records (array of records), player_motion_x (float),
        # player_motion_y (float), player_motion_z (float)
        # x
        x = Double.from_bytes(data)
        # y
        y = Double.from_bytes(data)
        # z
        z = Double.from_bytes(data)
        # strength
        strength = Float.from_bytes(data)
        # records
        count = Varint.from_bytes(data).value
        records = []
        for _ in range(count):
            records.append(
                (Byte.from_bytes(data), Byte.from_bytes(data), Byte.from_bytes(data))
            )
        # player_motion_x
        player_motion_x = Float.from_bytes(data)
        # player_motion_y
        player_motion_y = Float.from_bytes(data)
        # player_motion_z
        player_motion_z = Float.from_bytes(data)
        return cls(
            x,
            y,
            z,
            strength,
            records,
            player_motion_x,
            player_motion_y,
            player_motion_z,
        )


class UnloadChunk(Packet):
    """
    Tells the client to unload a chunk.

    Packet ID: 0x1B
    State: Play
    Bound to: Client
    """

    packet_id = 0x1B

    def __init__(self, x: Int, z: Int):
        self.x: Int = x
        self.z: Int = z

    def __bytes__(self):
        return self.packet_id.to_bytes(1, "big") + bytes(self.x) + bytes(self.z)

    @classmethod
    def from_bytes(cls, data: BytesIO):
        # Fields: x (int), z (int)
        # x
        x = Int.from_bytes(data)
        # z
        z = Int.from_bytes(data)
        return cls(x, z)


class GameEvent(Packet):
    """
    Used for a wide variety of game events, from weather to bed use to gamemode to demo messages.

    Packet ID: 0x1C
    State: Play
    Bound to: Client
    """

    packet_id = 0x1C

    def __init__(self, event: GameEvents, value: Float):
        self.event: GameEvents = event
        self.value: Float = value

    def __bytes__(self):
        return (
            self.packet_id.to_bytes(1, "big")
            + bytes(self.event.value)
            + bytes(self.value)
        )

    @classmethod
    def from_bytes(cls, data: BytesIO):
        # Fields: event_id (varint), value (float)
        # event_id
        event = GameEvents(UnsignedByte.from_bytes(data))
        # value
        value = Float.from_bytes(data)
        return cls(event, value)


class OpenHorseScreen(Packet):
    """
    Opens the horse inventory screen.

    Packet ID: 0x1D
    State: Play
    Bound to: Client
    """

    packet_id = 0x1D

    def __init__(self, window_id: UnsignedByte, slot_count: Varint, entity_id: Int):
        self.window_id: UnsignedByte = window_id
        self.slot_count: Varint = slot_count
        self.entity_id: Int = entity_id

    def __bytes__(self):
        return (
            self.packet_id.to_bytes(1, "big")
            + bytes(self.window_id)
            + bytes(self.slot_count)
            + bytes(self.entity_id)
        )

    @classmethod
    def from_bytes(cls, data: BytesIO):
        # Fields: window_id (unsigned byte), slot_count (varint), entity_id (int)
        # window_id
        window_id = UnsignedByte.from_bytes(data)
        # slot_count
        slot_count = Varint.from_bytes(data)
        # entity_id
        entity_id = Int.from_bytes(data)
        return cls(window_id, slot_count, entity_id)


class InitializeWorldBorder(Packet):
    """
    Initializes the world border.

    Packet ID: 0x1E
    State: Play
    Bound to: Client
    """

    packet_id = 0x1E

    def __init__(
        self,
        x: Double,
        z: Double,
        old_diameter: Double,
        new_diameter: Double,
        speed: Varlong,
        portal_teleport_boundary: Varint,
        warning_blocks: Varint,
        warning_time: Varint,
    ):
        self.x: Double = x
        self.z: Double = z
        self.old_diameter: Double = old_diameter
        self.new_diameter: Double = new_diameter
        self.speed: Varlong = speed
        self.portal_teleport_boundary: Varint = portal_teleport_boundary
        self.warning_time: Varint = warning_time
        self.warning_blocks: Varint = warning_blocks

    def __bytes__(self):
        return (
            self.packet_id.to_bytes(1, "big")
            + bytes(self.x)
            + bytes(self.z)
            + bytes(self.old_diameter)
            + bytes(self.new_diameter)
            + bytes(self.speed)
            + bytes(self.portal_teleport_boundary)
            + bytes(self.warning_time)
            + bytes(self.warning_blocks)
        )

    @classmethod
    def from_bytes(cls, data: BytesIO):
        # Fields: x (double), z (double), old_diameter (double), new_diameter (double),
        # speed (varlong), portal_teleport_boundary (varint), warning_time (varint),
        # warning_blocks (varint)
        # x
        x = Double.from_bytes(data)
        # z
        z = Double.from_bytes(data)
        # old_diameter
        old_diameter = Double.from_bytes(data)
        # new_diameter
        new_diameter = Double.from_bytes(data)
        # speed
        speed = Varlong.from_bytes(data)
        # portal_teleport_boundary
        portal_teleport_boundary = Varint.from_bytes(data)
        # warning_time
        warning_time = Varint.from_bytes(data)
        # warning_blocks
        warning_blocks = Varint.from_bytes(data)
        return cls(
            x,
            z,
            old_diameter,
            new_diameter,
            speed,
            portal_teleport_boundary,
            warning_time,
            warning_blocks,
        )


class KeepAliveServer(Packet):
    """
    The server will frequently send out a keep-alive, each containing a random ID.
    The client must respond with the same payload (see serverbound Keep Alive).
    If the client does not respond to them for over 30 seconds,
    the server kicks the client.
    Vice versa, if the server does not send any keep-alives for 20 seconds,
    the client will disconnect and yields a "Timed out" exception.

    Packet ID: 0x1F
    State: Play
    Bound to: Client
    """

    packet_id = 0x1F

    def __init__(self, keep_alive_id: Long):
        self.keep_alive_id: Long = keep_alive_id

    def __bytes__(self):
        return self.packet_id.to_bytes(1, "big") + bytes(self.keep_alive_id)

    @classmethod
    def from_bytes(cls, data: BytesIO):
        # Fields: keep_alive_id (long)
        # keep_alive_id
        keep_alive_id = Long.from_bytes(data)
        return cls(keep_alive_id)


class ChunkDataAndUpdateLight(Packet):
    """
    A chunk data packet with the light data included.

    Packet ID: 0x20
    State: Play
    Bound to: Client
    """

    packet_id = 0x20

    def __init__(
        self,
        chunk_x: Int,
        chunk_z: Int,
        heightmaps: NBT,
        data: ByteArray,
        block_entities: list[BlockEntity],
        trust_edges: Boolean,
        sky_light_mask: BitSet,
        block_light_mask: BitSet,
        empty_sky_light_mask: BitSet,
        empty_block_light_mask: BitSet,
        sky_light: list[ByteArray],
        block_light: list[ByteArray],
    ):
        self.chunk_x: Int = chunk_x
        self.chunk_z: Int = chunk_z
        self.heightmaps: NBT = heightmaps
        self.data: ByteArray = data
        self.block_entities: list[BlockEntity] = block_entities
        self.trust_edges: Boolean = trust_edges
        self.sky_light_mask: BitSet = sky_light_mask
        self.block_light_mask: BitSet = block_light_mask
        self.empty_sky_light_mask: BitSet = empty_sky_light_mask
        self.empty_block_light_mask: BitSet = empty_block_light_mask
        self.sky_light: list[ByteArray] = sky_light
        self.block_light: list[ByteArray] = block_light

    def __bytes__(self):
        return (
            self.packet_id.to_bytes(1, "big")
            + bytes(self.chunk_x)
            + bytes(self.chunk_z)
            + bytes(self.heightmaps)
            + bytes(self.data)
            + bytes(Varint(len(self.block_entities)))
            + b"".join([bytes(i) for i in self.block_entities])
            + bytes(self.trust_edges)
            + bytes(self.sky_light_mask)
            + bytes(self.block_light_mask)
            + bytes(self.empty_sky_light_mask)
            + bytes(self.empty_block_light_mask)
            + bytes(Varint(len(self.sky_light)))
            + b"".join([bytes(Varint(len(i))) + bytes(i) for i in self.sky_light])
            + bytes(Varint(len(self.block_light)))
            + b"".join([bytes(Varint(len(i))) + bytes(i) for i in self.block_light])
        )

    @classmethod
    def from_bytes(cls, data: BytesIO):
        # Fields: chunk_x (int), chunk_z (int), heightmaps (nbt), data (byte array),
        # block_entities (list[block entity]), trust_edges (boolean),
        # sky_light_mask (bit set), block_light_mask (bit set),
        # empty_sky_light_mask (bit set), empty_block_light_mask (bit set),
        # sky_light (list[list[bytes]]), block_light (list[list[bytes]])
        # chunk_x
        chunk_x = Int.from_bytes(data)
        # chunk_z
        chunk_z = Int.from_bytes(data)
        # heightmaps
        heightmaps = NBT.from_bytes(data)
        # data
        data_size = Varint.from_bytes(data).value
        _data = ByteArray.from_bytes(data, length=data_size)
        # block_entities
        block_entities_size = Varint.from_bytes(data).value
        block_entities = []
        for _ in range(block_entities_size):
            block_entities.append(BlockEntity.from_bytes(data))
        # trust_edges
        trust_edges = Boolean.from_bytes(data)
        # sky_light_mask
        sky_light_mask = BitSet.from_bytes(data)
        # block_light_mask
        block_light_mask = BitSet.from_bytes(data)
        # empty_sky_light_mask
        empty_sky_light_mask = BitSet.from_bytes(data)
        # empty_block_light_mask
        empty_block_light_mask = BitSet.from_bytes(data)
        # sky_light
        sky_light_size = Varint.from_bytes(data).value
        sky_light = []
        for _ in range(sky_light_size):
            arr_length = Varint.from_bytes(data).value
            sky_light.append(ByteArray.from_bytes(data, length=arr_length))
        # block_light
        block_light_size = Varint.from_bytes(data).value
        block_light = []
        for _ in range(block_light_size):
            arr_length = Varint.from_bytes(data).value
            block_light.append(ByteArray.from_bytes(data, length=arr_length))
        return cls(
            chunk_x,
            chunk_z,
            heightmaps,
            _data,
            block_entities,
            trust_edges,
            sky_light_mask,
            block_light_mask,
            empty_sky_light_mask,
            empty_block_light_mask,
            sky_light,
            block_light,
        )


class WorldEvent(Packet):
    """
    Sent when a client is to play a sound or particle effect.

    Packet ID: 0x21
    State: Play
    Bound to: Client
    """

    packet_id = 0x21

    def __init__(
        self,
        event: WorldEvents,
        location: Position,
        data: Int,
        disable_relative_volume: Boolean,
    ):
        self.event: WorldEvents = event
        self.location: Position = location
        self.data: Int = data
        self.disable_relative_volume: Boolean = disable_relative_volume

    def __bytes__(self):
        return (
            self.packet_id.to_bytes(1, "big")
            + bytes(self.event.value)
            + bytes(self.location)
            + bytes(self.data)
            + bytes(self.disable_relative_volume)
        )

    @classmethod
    def from_bytes(cls, data: BytesIO):
        # Fields: event_id (int), location (position), data (int),
        # disable_relative_volume (boolean)
        # event_id
        event = WorldEvents(Int.from_bytes(data))
        # location
        location = Position.from_bytes(data)
        # data
        _data = Int.from_bytes(data)
        # disable_relative_volume
        disable_relative_volume = Boolean.from_bytes(data)
        return cls(event, location, _data, disable_relative_volume)


class Particle(Packet):
    """
    Displays the named particle.

    Packet ID: 0x22
    State: Play
    Bound to: Client
    """

    packet_id = 0x22

    def __init__(
        self,
        particle_id: Varint,
        long_distance: Boolean,
        x: Double,
        y: Double,
        z: Double,
        offset_x: Float,
        offset_y: Float,
        offset_z: Float,
        max_speed: Float,
        particle_count: Int,
        particle_data: bytes,
    ):
        self.particle_id: Varint = particle_id
        self.long_distance: Boolean = long_distance
        self.x: Double = x
        self.y: Double = y
        self.z: Double = z
        self.offset_x: Float = offset_x
        self.offset_y: Float = offset_y
        self.offset_z: Float = offset_z
        self.max_speed: Float = max_speed
        self.particle_count: Int = particle_count
        self.particle_data: bytes = particle_data

    def __bytes__(self):
        return (
            self.packet_id.to_bytes(1, "big")
            + bytes(self.particle_id)
            + bytes(self.long_distance)
            + bytes(self.x)
            + bytes(self.y)
            + bytes(self.z)
            + bytes(self.offset_x)
            + bytes(self.offset_y)
            + bytes(self.offset_z)
            + bytes(self.max_speed)
            + bytes(self.particle_count)
            + bytes(self.particle_data)
        )

    @classmethod
    def from_bytes(cls, data: BytesIO):
        # Fields: particle_id (varint), long_distance (boolean), x (double),
        # y (double), z (double), offset_x (float), offset_y (float),
        # offset_z (float), max_speed (float), particle_count (int),
        # particle_data (bytes)
        # particle_id
        particle_id = Varint.from_bytes(data)
        # long_distance
        long_distance = Boolean.from_bytes(data)
        # x
        x = Double.from_bytes(data)
        # y
        y = Double.from_bytes(data)
        # z
        z = Double.from_bytes(data)
        # offset_x
        offset_x = Float.from_bytes(data)
        # offset_y
        offset_y = Float.from_bytes(data)
        # offset_z
        offset_z = Float.from_bytes(data)
        # max_speed
        max_speed = Float.from_bytes(data)
        # particle_count
        particle_count = Int.from_bytes(data)
        # particle_data
        particle_data = data.read()
        return cls(
            particle_id,
            long_distance,
            x,
            y,
            z,
            offset_x,
            offset_y,
            offset_z,
            max_speed,
            particle_count,
            particle_data,
        )


class UpdateLight(Packet):
    """
    Updates light levels for a chunk.

    Packet ID: 0x23
    State: Play
    Bound to: Client
    """

    packet_id = 0x23

    def __init__(
        self,
        chunk_x: Int,
        chunk_z: Int,
        trust_edges: Boolean,
        sky_light_mask: BitSet,
        block_light_mask: BitSet,
        empty_sky_light_mask: BitSet,
        empty_block_light_mask: BitSet,
        sky_light: list[ByteArray],
        block_light: list[ByteArray],
    ):
        self.chunk_x: Int = chunk_x
        self.chunk_z: Int = chunk_z
        self.trust_edges: Boolean = trust_edges
        self.sky_light_mask: BitSet = sky_light_mask
        self.block_light_mask: BitSet = block_light_mask
        self.empty_sky_light_mask: BitSet = empty_sky_light_mask
        self.empty_block_light_mask: BitSet = empty_block_light_mask
        self.sky_light: list[ByteArray] = sky_light
        self.block_light: list[ByteArray] = block_light

    def __bytes__(self):
        return (
            self.packet_id.to_bytes(1, "big")
            + bytes(self.chunk_x)
            + bytes(self.chunk_z)
            + bytes(self.trust_edges)
            + bytes(self.sky_light_mask)
            + bytes(self.block_light_mask)
            + bytes(self.empty_sky_light_mask)
            + bytes(self.empty_block_light_mask)
            + bytes(Varint(len(self.sky_light)))
            + b"".join([bytes(Varint(len(i))) + bytes(i) for i in self.sky_light])
            + bytes(Varint(len(self.block_light)))
            + b"".join([bytes(Varint(len(i))) + bytes(i) for i in self.block_light])
        )

    @classmethod
    def from_bytes(cls, data: BytesIO):
        # Fields: chunk_x (int), chunk_z (int), trust_edges (boolean),
        # sky_light_mask (bit set), block_light_mask (bit set),
        # empty_sky_light_mask (bit set), empty_block_light_mask (bit set),
        # sky_light (list[list[bytes]]), block_light (list[list[bytes]])
        # chunk_x
        chunk_x = Int.from_bytes(data)
        # chunk_z
        chunk_z = Int.from_bytes(data)
        # trust_edges
        trust_edges = Boolean.from_bytes(data)
        # sky_light_mask
        sky_light_mask = BitSet.from_bytes(data)
        # block_light_mask
        block_light_mask = BitSet.from_bytes(data)
        # empty_sky_light_mask
        empty_sky_light_mask = BitSet.from_bytes(data)
        # empty_block_light_mask
        empty_block_light_mask = BitSet.from_bytes(data)
        # sky_light
        sky_light_size = Varint.from_bytes(data).value
        sky_light = []
        for _ in range(sky_light_size):
            arr_length = Varint.from_bytes(data).value
            sky_light.append(ByteArray.from_bytes(data, length=arr_length))
        # block_light
        block_light_size = Varint.from_bytes(data).value
        block_light = []
        for _ in range(block_light_size):
            arr_length = Varint.from_bytes(data).value
            block_light.append(ByteArray.from_bytes(data, length=arr_length))
        return cls(
            chunk_x,
            chunk_z,
            trust_edges,
            sky_light_mask,
            block_light_mask,
            empty_sky_light_mask,
            empty_block_light_mask,
            sky_light,
            block_light,
        )


class LoginPlay(Packet):
    """
    Updates some data about the player.

    Packet ID: 0x24
    State: Play
    Bound to: Client
    """

    packet_id = 0x24

    def __init__(
        self,
        entity_id: Int,
        is_hardcore: Boolean,
        gamemode: UnsignedByte,
        previous_gamemode: Byte,
        dimensions: list[Identifier],
        registry_codec: NBT,
        dimension_type: Identifier,
        dimension_name: Identifier,
        hashed_seed: Long,
        max_players: Varint,
        view_distance: Varint,
        simulation_distance: Varint,
        reduced_debug_info: Boolean,
        enable_respawn_screen: Boolean,
        is_debug: Boolean,
        is_flat: Boolean,
        death_dimension_name: Identifier | None = None,
        death_location: Position | None = None,
    ):
        self.entity_id: Int = entity_id
        self.is_hardcore: Boolean = is_hardcore
        self.gamemode: UnsignedByte = gamemode
        self.previous_gamemode: Byte = previous_gamemode
        self.dimensions: list[Identifier] = dimensions
        self.registry_codec: NBT = registry_codec
        self.dimension_type: Identifier = dimension_type
        self.dimension_name: Identifier = dimension_name
        self.hashed_seed: Long = hashed_seed
        self.max_players: Varint = max_players
        self.view_distance: Varint = view_distance
        self.simulation_distance: Varint = simulation_distance
        self.reduced_debug_info: Boolean = reduced_debug_info
        self.enable_respawn_screen: Boolean = enable_respawn_screen
        self.is_debug: Boolean = is_debug
        self.is_flat: Boolean = is_flat
        self.death_dimension_name: Identifier | None = death_dimension_name
        self.death_location: Position | None = death_location

    @property
    def has_death_location(self) -> bool:
        return self.death_location is not None

    def __bytes__(self):
        return (
            self.packet_id.to_bytes(1, "big")
            + bytes(self.entity_id)
            + bytes(self.is_hardcore)
            + bytes(self.gamemode)
            + bytes(self.previous_gamemode)
            + bytes(Varint(len(self.dimensions)))
            + b"".join([bytes(i) for i in self.dimensions])
            + bytes(self.registry_codec)
            + bytes(self.dimension_type)
            + bytes(self.dimension_name)
            + bytes(self.hashed_seed)
            + bytes(self.max_players)
            + bytes(self.view_distance)
            + bytes(self.simulation_distance)
            + bytes(self.reduced_debug_info)
            + bytes(self.enable_respawn_screen)
            + bytes(self.is_debug)
            + bytes(self.is_flat)
            + bytes(Boolean(self.has_death_location))
            + (bytes(self.death_dimension_name) if self.has_death_location else b"")
            + (bytes(self.death_location) if self.has_death_location else b"")
        )

    @classmethod
    def from_bytes(cls, data: BytesIO):
        # Fields: entity_id (int), is_hardcore (boolean), gamemode (unsigned byte),
        # previous_gamemode (byte), dimensions (list[identifier]),
        # registry_codec (nbt), dimension_type (identifier),
        # dimension_name (identifier), hashed_seed (long), max_players (varint),
        # view_distance (varint), simulation_distance (varint),
        # reduced_debug_info (boolean), enable_respawn_screen (boolean),
        # is_debug (boolean), is_flat (boolean),
        # death_dimension_name (identifier | None), death_location (position | None)
        # entity_id
        entity_id = Int.from_bytes(data)
        # is_hardcore
        is_hardcore = Boolean.from_bytes(data)
        # gamemode
        gamemode = UnsignedByte.from_bytes(data)
        # previous_gamemode
        previous_gamemode = Byte.from_bytes(data)
        # dimensions
        dimensions_size = Varint.from_bytes(data).value
        dimensions = []
        for _ in range(dimensions_size):
            dimensions.append(Identifier.from_bytes(data))
        # registry_codec
        registry_codec = NBT.from_bytes(data)
        # dimension_type
        dimension_type = Identifier.from_bytes(data)
        # dimension_name
        dimension_name = Identifier.from_bytes(data)
        # hashed_seed
        hashed_seed = Long.from_bytes(data)
        # max_players
        max_players = Varint.from_bytes(data)
        # view_distance
        view_distance = Varint.from_bytes(data)
        # simulation_distance
        simulation_distance = Varint.from_bytes(data)
        # reduced_debug_info
        reduced_debug_info = Boolean.from_bytes(data)
        # enable_respawn_screen
        enable_respawn_screen = Boolean.from_bytes(data)
        # is_debug
        is_debug = Boolean.from_bytes(data)
        # is_flat
        is_flat = Boolean.from_bytes(data)
        # death_dimension_name
        has_death_location = Boolean.from_bytes(data).value
        death_dimension_name = (
            Identifier.from_bytes(data) if has_death_location else None
        )
        # death_location
        death_location = Position.from_bytes(data) if has_death_location else None
        return cls(
            entity_id,
            is_hardcore,
            gamemode,
            previous_gamemode,
            dimensions,
            registry_codec,
            dimension_type,
            dimension_name,
            hashed_seed,
            max_players,
            view_distance,
            simulation_distance,
            reduced_debug_info,
            enable_respawn_screen,
            is_debug,
            is_flat,
            death_dimension_name,
            death_location,
        )


class MapDataPacket(Packet):
    """
    Updates a rectangular area on a map item.

    Packet ID: 0x25
    State: Play
    Bound to: Client
    """

    packet_id = 0x25

    def __init__(
        self,
        map_id: Varint,
        scale: Byte,
        locked: Boolean,
        icons: list[MapIcon],
        updated_columns: UnsignedByte,
        updated_rows: UnsignedByte | None = None,
        x: Byte | None = None,
        z: Byte | None = None,
        data: list[UnsignedByte] | None = None,
    ):
        self.map_id = map_id
        self.scale = scale
        self.locked = locked
        self.icons = icons
        self.updated_columns = updated_columns
        self.updated_rows = updated_rows
        self.x = x
        self.z = z
        self.data = data

    def __bytes__(self):
        res = (
            self.packet_id.to_bytes(1, "big")
            + bytes(self.map_id)
            + bytes(self.scale)
            + bytes(self.locked)
            + bytes(Varint(len(self.icons)))
            + b"".join([bytes(i) for i in self.icons])
            + bytes(self.updated_columns)
        )
        if self.updated_columns.value > 0:
            res += bytes(self.updated_rows)
            res += bytes(self.x)
            res += bytes(self.z)
            res += bytes(Varint(len(self.data)))
            res += b"".join([bytes(i) for i in self.data])
        return res

    @classmethod
    def from_bytes(cls, data: BytesIO):
        # Fields: map_id (varint), scale (byte), locked (boolean),
        # icons (list[map_icon]), updated_columns (unsigned byte),
        # updated_rows (unsigned byte | None), x (byte | None),
        # z (byte | None), data (list[unsigned byte] | None)
        # map_id
        map_id = Varint.from_bytes(data)
        # scale
        scale = Byte.from_bytes(data)
        # locked
        locked = Boolean.from_bytes(data)
        # icons
        icons_size = Varint.from_bytes(data).value
        icons = []
        for _ in range(icons_size):
            icons.append(MapIcon.from_bytes(data))
        # updated_columns
        updated_columns = UnsignedByte.from_bytes(data)
        if updated_columns:
            # updated_rows
            updated_rows = UnsignedByte.from_bytes(data)
            # x
            x = Byte.from_bytes(data)
            # z
            z = Byte.from_bytes(data)
            # data
            data_size = Varint.from_bytes(data).value
            data = []
            for _ in range(data_size):
                data.append(UnsignedByte.from_bytes(data))
        else:
            updated_rows = None
            x = None
            z = None
            data = None
        return cls(
            map_id, scale, locked, icons, updated_columns, updated_rows, x, z, data
        )


class MerchantOffers(Packet):
    """
    The list of trades a villager NPC is offering.

    Packet ID: 0x26
    State: Play
    Bound To: Client
    """

    packet_id = 0x26

    def __init__(
        self,
        window_id: Varint,
        trades: list[Trade],
        villager_level: Varint,
        experience: Varint,
        is_regular_villager: Boolean,
        can_restock: Boolean,
    ):
        self.window_id = window_id
        self.trades = trades
        self.villager_level = villager_level
        self.experience = experience
        self.is_regular_villager = is_regular_villager
        self.can_restock = can_restock

    def __bytes__(self):
        return (
            self.packet_id.to_bytes(1, "big")
            + bytes(self.window_id)
            + bytes(Varint(len(self.trades)))
            + b"".join([bytes(i) for i in self.trades])
            + bytes(self.villager_level)
            + bytes(self.experience)
            + bytes(self.is_regular_villager)
            + bytes(self.can_restock)
        )

    @classmethod
    def from_bytes(cls, data: BytesIO):
        # Fields: window_id (varint), trades (list[trade]),
        # villager_level (varint), experience (varint),
        # is_regular_villager (boolean), can_restock (boolean)
        # window_id
        window_id = Varint.from_bytes(data)
        # trades
        trades_size = Varint.from_bytes(data).value
        trades = []
        for _ in range(trades_size):
            trades.append(Trade.from_bytes(data))
        # villager_level
        villager_level = Varint.from_bytes(data)
        # experience
        experience = Varint.from_bytes(data)
        # is_regular_villager
        is_regular_villager = Boolean.from_bytes(data)
        # can_restock
        can_restock = Boolean.from_bytes(data)
        return cls(
            window_id,
            trades,
            villager_level,
            experience,
            is_regular_villager,
            can_restock,
        )


class UpdateEntityPosition(Packet):
    """
    This packet is sent by the server when an entity moves less then 8 blocks;
    if an entity moves more than 8 blocks Teleport Entity should be sent instead.

    Packet ID: 0x27
    State: Play
    Bound To: Client
    """

    packet_id = 0x27

    def __init__(
        self,
        entity_id: Varint,
        delta_x: Short,
        delta_y: Short,
        delta_z: Short,
        on_ground: Boolean,
    ):
        self.entity_id = entity_id
        self.delta_x = delta_x
        self.delta_y = delta_y
        self.delta_z = delta_z
        self.on_ground = on_ground

    @property
    def blocks(self) -> tuple[float, float, float]:
        return (
            self.delta_x.value / (32 * 128),
            self.delta_y.value / (32 * 128),
            self.delta_z.value / (32 * 128),
        )

    def __bytes__(self):
        return (
            self.packet_id.to_bytes(1, "big")
            + bytes(self.entity_id)
            + bytes(self.delta_x)
            + bytes(self.delta_y)
            + bytes(self.delta_z)
            + bytes(self.on_ground)
        )

    @classmethod
    def from_bytes(cls, data: BytesIO):
        # Fields: entity_id (varint), delta_x (short), delta_y (short),
        # delta_z (short), on_ground (boolean)
        # entity_id
        entity_id = Varint.from_bytes(data)
        # delta_x
        delta_x = Short.from_bytes(data)
        # delta_y
        delta_y = Short.from_bytes(data)
        # delta_z
        delta_z = Short.from_bytes(data)
        # on_ground
        on_ground = Boolean.from_bytes(data)
        return cls(entity_id, delta_x, delta_y, delta_z, on_ground)


class UpdateEntityPositionAndRotation(Packet):
    """
    This packet is sent by the server when an entity rotates and moves.
    A maximum of 8 blocks can be moved.

    Packet ID: 0x28
    State: Play
    Bound To: Client
    """

    packet_id = 0x28

    def __init__(
        self,
        entity_id: Varint,
        delta_x: Short,
        delta_y: Short,
        delta_z: Short,
        yaw: Angle,
        pitch: Angle,
        on_ground: Boolean,
    ):
        self.entity_id = entity_id
        self.delta_x = delta_x
        self.delta_y = delta_y
        self.delta_z = delta_z
        self.yaw = yaw
        self.pitch = pitch
        self.on_ground = on_ground

    @property
    def blocks(self) -> tuple[float, float, float]:
        return (
            self.delta_x.value / (32 * 128),
            self.delta_y.value / (32 * 128),
            self.delta_z.value / (32 * 128),
        )

    def __bytes__(self):
        return (
            self.packet_id.to_bytes(1, "big")
            + bytes(self.entity_id)
            + bytes(self.delta_x)
            + bytes(self.delta_y)
            + bytes(self.delta_z)
            + bytes(self.yaw)
            + bytes(self.pitch)
            + bytes(self.on_ground)
        )

    @classmethod
    def from_bytes(cls, data: BytesIO):
        # Fields: entity_id (varint), delta_x (short), delta_y (short),
        # delta_z (short), yaw (angle), pitch (angle), on_ground (boolean)
        # entity_id
        entity_id = Varint.from_bytes(data)
        # delta_x
        delta_x = Short.from_bytes(data)
        # delta_y
        delta_y = Short.from_bytes(data)
        # delta_z
        delta_z = Short.from_bytes(data)
        # yaw
        yaw = Angle.from_bytes(data)
        # pitch
        pitch = Angle.from_bytes(data)
        # on_ground
        on_ground = Boolean.from_bytes(data)
        return cls(entity_id, delta_x, delta_y, delta_z, yaw, pitch, on_ground)


class UpdateEntityRotation(Packet):
    """
    This packet is sent by the server when an entity rotates.

    Packet ID: 0x29
    State: Play
    Bound To: Client
    """

    packet_id = 0x29

    def __init__(self, entity_id: Varint, yaw: Angle, pitch: Angle, on_ground: Boolean):
        self.entity_id = entity_id
        self.yaw = yaw
        self.pitch = pitch
        self.on_ground = on_ground

    def __bytes__(self):
        return (
            self.packet_id.to_bytes(1, "big")
            + bytes(self.entity_id)
            + bytes(self.yaw)
            + bytes(self.pitch)
            + bytes(self.on_ground)
        )

    @classmethod
    def from_bytes(cls, data: BytesIO):
        # Fields: entity_id (varint), yaw (angle), pitch (angle),
        # on_ground (boolean)
        # entity_id
        entity_id = Varint.from_bytes(data)
        # yaw
        yaw = Angle.from_bytes(data)
        # pitch
        pitch = Angle.from_bytes(data)
        # on_ground
        on_ground = Boolean.from_bytes(data)
        return cls(entity_id, yaw, pitch, on_ground)


class MoveVehicle(Packet):
    """
    This packet is sent by the server when a vehicle moves.

    Packet ID: 0x2A
    State: Play
    Bound To: Client
    """

    packet_id = 0x2A

    def __init__(
        self,
        entity_id: Varint,
        x: Double,
        y: Double,
        z: Double,
        yaw: Angle,
        pitch: Angle,
    ):
        self.entity_id = entity_id
        self.x = x
        self.y = y
        self.z = z
        self.yaw = yaw
        self.pitch = pitch

    def __bytes__(self):
        return (
            self.packet_id.to_bytes(1, "big")
            + bytes(self.entity_id)
            + bytes(self.x)
            + bytes(self.y)
            + bytes(self.z)
            + bytes(self.yaw)
            + bytes(self.pitch)
        )

    @classmethod
    def from_bytes(cls, data: BytesIO):
        # Fields: entity_id (varint), x (double), y (double), z (double),
        # yaw (angle), pitch (angle)
        # entity_id
        entity_id = Varint.from_bytes(data)
        # x
        x = Double.from_bytes(data)
        # y
        y = Double.from_bytes(data)
        # z
        z = Double.from_bytes(data)
        # yaw
        yaw = Angle.from_bytes(data)
        # pitch
        pitch = Angle.from_bytes(data)
        return cls(entity_id, x, y, z, yaw, pitch)


class OpenBook(Packet):
    """
    Sent when a player right clicks with a signed book.
    This tells the client to open the book GUI.

    Packet ID: 0x2B
    State: Play
    Bound To: Client
    """

    packet_id = 0x2B

    def __init__(self, hand: Hand):
        self.hand = hand

    def __bytes__(self):
        return self.packet_id.to_bytes(1, "big") + bytes(self.hand)

    @classmethod
    def from_bytes(cls, data: BytesIO):
        # Fields: hand (hand)
        # hand
        hand = Hand.from_bytes(data)
        return cls(hand)


class OpenScreen(Packet):
    """
    This is sent to the client when it should open an inventory,
    such as a chest, workbench, furnace, or other container.

    Packet ID: 0x2C
    State: Play
    Bound To: Client
    """

    packet_id = 0x2C

    def __init__(
        self,
        window_id: Varint,
        window_type: Varint,
        window_title: Chat,
    ):
        self.window_id = window_id
        self.window_type = window_type
        self.window_title = window_title

    def __bytes__(self):
        return (
            self.packet_id.to_bytes(1, "big")
            + bytes(self.window_id)
            + bytes(self.window_type)
            + bytes(self.window_title)
        )

    @classmethod
    def from_bytes(cls, data: BytesIO):
        # Fields: window_id (varint), window_type (varint), window_title
        # (chat)
        # window_id
        window_id = Varint.from_bytes(data)
        # window_type
        window_type = Varint.from_bytes(data)
        # window_title
        window_title = Chat.from_bytes(data)
        return cls(window_id, window_type, window_title)


class OpenSignEditor(Packet):
    """
    Sent when the client has placed a sign and is allowed to send Update Sign.

    Packet ID: 0x2D
    State: Play
    Bound To: Client
    """

    packet_id = 0x2D

    def __init__(self, location: Position):
        self.location: Position = location

    def __bytes__(self):
        return self.packet_id.to_bytes(1, "big") + bytes(self.location)

    @classmethod
    def from_bytes(cls, data: BytesIO):
        # Fields: location (position)
        # location
        location = Position.from_bytes(data)
        return cls(location)


class Ping(Packet):
    """
    An unused packet by the default server.
    The client should respond with a Pong when recieved.

    Packet ID: 0x2E
    State: Play
    Bound To: Client
    """

    packet_id = 0x2E

    def __init__(self, id: Int):
        self.id = id

    def __bytes__(self):
        return self.packet_id.to_bytes(1, "big") + bytes(self.id)

    @classmethod
    def from_bytes(cls, data: BytesIO):
        # Fields: id (long)
        # id
        id = Int.from_bytes(data)
        return cls(id)


class PlaceGhostRecipe(Packet):
    """
    Sent when the client has placed a ghost recipe in a crafting table.

    Packet ID: 0x2F
    State: Play
    Bound To: Client
    """

    packet_id = 0x2F

    def __init__(self, window_id: Varint, recipe_id: Identifier):
        self.window_id = window_id
        self.recipe_id = recipe_id

    def __bytes__(self):
        return (
            self.packet_id.to_bytes(1, "big")
            + bytes(self.window_id)
            + bytes(self.recipe_id)
        )

    @classmethod
    def from_bytes(cls, data: BytesIO):
        # Fields: window_id (varint), recipe (identifier)
        # window_id
        window_id = Varint.from_bytes(data)
        # recipe
        recipe = Identifier.from_bytes(data)
        return cls(window_id, recipe)


class PlayerAbilities(Packet):
    """
    This packet is sent by the server to update the client's
    abilities and flags.

    Packet ID: 0x30
    State: Play
    Bound To: Client
    """

    packet_id = 0x30

    def __init__(self, flags: Byte, flying_speed: Float, field_of_view_modifier: Float):
        self.flags = flags
        self.flying_speed = flying_speed
        self.field_of_view_modifier = field_of_view_modifier

    @property
    def invulnerable(self) -> bool:
        return bool(self.flags.value & 0x01)

    @property
    def flying(self) -> bool:
        return bool(self.flags.value & 0x02)

    @property
    def allow_flying(self) -> bool:
        return bool(self.flags.value & 0x04)

    @property
    def creative_mode(self) -> bool:
        return bool(self.flags.value & 0x08)

    def __bytes__(self):
        return (
            self.packet_id.to_bytes(1, "big")
            + bytes(self.flags)
            + bytes(self.flying_speed)
            + bytes(self.field_of_view_modifier)
        )

    @classmethod
    def from_bytes(cls, data: BytesIO):
        # Fields: flags (byte), flying_speed (float), field_of_view_modifier
        # (float)
        # flags
        flags = Byte.from_bytes(data)
        # flying_speed
        flying_speed = Float.from_bytes(data)
        # field_of_view_modifier
        field_of_view_modifier = Float.from_bytes(data)
        return cls(flags, flying_speed, field_of_view_modifier)


class PlayerChatMessage(Packet):
    """
    Sends the client a message from a player.

    Packet ID: 0x31
    State: Play
    Bound To: Server
    """

    packet_id = 0x31

    def __init__(
        self,
        header: _DataProxy,
        body: _DataProxy,
        previous_messages: list[_DataProxy],
        other: _DataProxy,
        network_target: _DataProxy,
    ):
        self.header = header
        self.body = body
        self.previous_messages = previous_messages
        self.other = other
        self.network_target = network_target

    def __bytes__(self):
        return (
            self.packet_id.to_bytes(1, "big")
            + bytes(self.header.sender)
            + bytes(self.header.index)
            + bytes(Boolean(self.header.message_signature is not None))
            + (
                bytes(self.header.message_signature)
                if self.header.message_signature is not None
                else b""
            )
            + bytes(self.body.body)
            + bytes(self.body.timestamp)
            + bytes(self.body.salt)
            + bytes(Varint(len(self.previous_messages)))
            + b"".join(bytes(msg) for msg in self.previous_messages)
            + bytes(self.other.unsigned_content)
            + bytes(Varint(self.other.filter_type.value))
            + (
                bytes(self.other.filter_bits)
                if self.other.filter_bits is not None
                else b""
            )
            + bytes(Varint(self.network_target.chat_type.value))
            + bytes(self.network_target.network_name)
            + bytes(Boolean(self.network_target.network_target_name is not None))
            + (
                bytes(self.network_target.network_target_name)
                if self.network_target.network_target_name is not None
                else b""
            )
        )

    sig_len = 256

    @classmethod
    def from_bytes(cls, data: BytesIO):
        # Fields:
        # - Header
        # sender (uuid), index (varint), message_signature (byte array),
        # - Body
        # body (message), timestamp (long), salt (long),
        # - Previous Messages
        # previous_messages (array[message id, signature]),
        # - Other
        # unsigned_content: (chat), filter_type (enum varint), filter_bits (bit set | None),
        # - Network Target
        # chat_type (varint), network_name (chat), network_target_name_present (bool),
        # network_target_name (chat | None)

        # - Header
        # sender
        sender = UUID.from_bytes(data)
        # index
        index = Varint.from_bytes(data)
        # message_signature
        sig_present = Boolean.from_bytes(data)
        message_signature = None
        if sig_present:
            message_signature = ByteArray.from_bytes(data, length=256)
        header_section = _DataProxy(
            sender=sender,
            index=index,
            message_signature=message_signature,
        )
        # - Body
        # body
        body = String.from_bytes(data)
        # timestamp
        timestamp = Long.from_bytes(data)
        # salt
        salt = Long.from_bytes(data)
        body_section = _DataProxy(
            body=body,
            timestamp=timestamp,
            salt=salt,
        )
        # - Previous Messages
        # previous_messages
        prev_count = Varint.from_bytes(data).value
        previous_messages = []
        for _ in range(prev_count):
            prev_id = Varint.from_bytes(data).value
            prev_sig = ByteArray.from_bytes(data, length=256)
            previous_messages.append(_DataProxy(id=prev_id, signature=prev_sig))
        # - Other
        # unsigned_content
        unsigned_content_present = Boolean.from_bytes(data)
        unsigned_content = Chat.from_bytes(data) if unsigned_content_present else None
        # filter_type
        filter_type = FilterType(Varint.from_bytes(data))
        # filter_bits
        filter_bits = (
            BitSet.from_bytes(data)
            if filter_type is FilterType.PARTIALLY_FILTERED
            else None
        )
        other_section = _DataProxy(
            unsigned_content=unsigned_content,
            filter_type=filter_type,
            filter_bits=filter_bits,
        )
        # - Network Target
        # chat_types
        chat_type = Varint.from_bytes(data)
        # network_name
        network_name = Chat.from_bytes(data)
        # network_target_name
        network_target_name_present = Boolean.from_bytes(data)
        network_target_name = (
            Chat.from_bytes(data) if network_target_name_present else None
        )
        network_target_section = _DataProxy(
            chat_type=chat_type,
            network_name=network_name,
            network_target_name=network_target_name,
        )
        return cls(
            header=header_section,
            body=body_section,
            previous_messages=previous_messages,
            other=other_section,
            network_target=network_target_section,
        )


class EndCombat(Packet):
    """
    Unused by the default client.

    Packet ID: 0x32
    State: Play
    Bound To: Client
    """

    packet_id = 0x32

    def __init__(self, duration: Int, entity_id: Varint):
        self.duration = duration
        self.entity_id = entity_id

    def __bytes__(self):
        return (
            self.packet_id.to_bytes(1, "big")
            + bytes(self.duration)
            + bytes(self.entity_id)
        )

    @classmethod
    def from_bytes(cls, data: BytesIO):
        # Fields: duration (int), entity_id (varint)
        # duration
        duration = Int.from_bytes(data)
        # entity_id
        entity_id = Varint.from_bytes(data)
        return cls(duration, entity_id)


class EnterCombat(Packet):
    """
    Unused by the default client.

    Packet ID: 0x33
    State: Play
    Bound To: Client
    """

    packet_id = 0x33


class CombatDeath(Packet):
    """
    Used to send a respawn screen.

    Packet ID: 0x34
    State: Play
    Bound To: Client
    """

    packet_id = 0x34

    def __init__(self, player_id: Varint, entity_id: Int, message: Chat):
        self.player_id = player_id
        self.entity_id = entity_id
        self.message = message

    def __bytes__(self):
        return (
            self.packet_id.to_bytes(1, "big")
            + bytes(self.player_id)
            + bytes(self.entity_id)
            + bytes(self.message)
        )

    @classmethod
    def from_bytes(cls, data: BytesIO):
        # Fields: player_id (varint), entity_id (int), message (chat)
        # player_id
        player_id = Varint.from_bytes(data)
        # entity_id
        entity_id = Int.from_bytes(data)
        # message
        message = Chat.from_bytes(data)
        return cls(player_id, entity_id, message)


class PlayerInfoRemove(Packet):
    """
    Used by the server to remove players from the player list.

    Packet ID: 0x35
    State: Play
    Bound To: Client
    """

    packet_id = 0x35

    def __init__(self, players: list[UUID]):
        self.players = players

    def __bytes__(self):
        return (
            self.packet_id.to_bytes(1, "big")
            + bytes(Varint(len(self.players)))
            + b"".join([bytes(p) for p in self.players])
        )

    @classmethod
    def from_bytes(cls, data: BytesIO):
        # Fields: players (list of UUID)
        # players
        player_count = Varint.from_bytes(data).value
        players = []
        for _ in range(player_count):
            players.append(UUID.from_bytes(data))
        return cls(players)


class PlayerInfoUpdate(Packet):
    """
    Sent by the server to update the user list (<tab> in the client).

    Packet ID: 0x36
    State: Play
    Bound To: Client
    """

    packet_id = 0x36

    def __init__(self, actions: Byte, players: list[PlayerInfoUpdatePlayer]):
        self.actions = actions
        self.players = players

    def __bytes__(self):
        return (
            self.packet_id.to_bytes(1, "big")
            + bytes(self.actions)
            + bytes(Varint(len(self.players)))
            + b"".join(bytes(player) for player in self.players)
        )

    @classmethod
    def from_bytes(cls, data: BytesIO):
        # Fields: actions (byte), players (list of player info)
        # actions
        actions = Byte.from_bytes(data)
        # players
        player_count = Varint.from_bytes(data).value
        players = []
        for _ in range(player_count):
            players.append(PlayerInfoUpdatePlayer.from_bytes(data, actions))
        return cls(actions, players)


class LookAt(Packet):
    """
    Used to change the player's look direction.

    Packet ID: 0x37
    State: Play
    Bound To: Client
    """

    packet_id = 0x37

    def __init__(
        self,
        feet_eyes: FeetEyes,
        target_x: Double,
        target_y: Double,
        target_z: Double,
        is_entity: Boolean,
        entity_id: Varint | None,
        entity_feet_eyes: FeetEyes | None,
    ):
        self.feet_eyes = feet_eyes
        self.target_x = target_x
        self.target_y = target_y
        self.target_z = target_z
        self.is_entity = is_entity
        self.entity_id = entity_id
        self.entity_feet_eyes = entity_feet_eyes

    def __bytes__(self):
        return (
            self.packet_id.to_bytes(1, "big")
            + bytes(self.feet_eyes)
            + bytes(self.target_x)
            + bytes(self.target_y)
            + bytes(self.target_z)
            + bytes(self.is_entity)
            + bytes(self.entity_id)
            + bytes(self.entity_feet_eyes)
        )

    @classmethod
    def from_bytes(cls, data: BytesIO):
        # Fields: feet_eyes (varint), target_x (double), target_y (double), target_z (double),
        # is_entity (boolean), entity_id (varint), entity_feet_eyes (varint)
        # feet_eyes
        feet_eyes = FeetEyes(Varint.from_bytes(data))
        # target_x
        target_x = Double.from_bytes(data)
        # target_y
        target_y = Double.from_bytes(data)
        # target_z
        target_z = Double.from_bytes(data)
        # is_entity
        is_entity = Boolean.from_bytes(data)
        # entity_id
        entity_id = Varint.from_bytes(data) if is_entity else None
        # entity_feet_eyes
        entity_feet_eyes = FeetEyes(Varint.from_bytes(data)) if is_entity else None
        return cls(
            feet_eyes,
            target_x,
            target_y,
            target_z,
            is_entity,
            entity_id,
            entity_feet_eyes,
        )


class SynchronizePlayerPosition(Packet):
    """
    Used to synchronize the player's position with the server.

    Packet ID: 0x38
    State: Play
    Bound To: Client
    """

    packet_id = 0x38

    def __init__(
        self,
        x: Double,
        y: Double,
        z: Double,
        feet_eyes: FeetEyes,
        flags: Byte,
        teleport_id: Varint,
        dismount_vehicle: Boolean,
    ):
        self.x = x
        self.y = y
        self.z = z
        self.feet_eyes = feet_eyes
        self.flags = flags
        self.teleport_id = teleport_id
        self.dismount_vehicle = dismount_vehicle

    def __bytes__(self):
        return (
            self.packet_id.to_bytes(1, "big")
            + bytes(self.x)
            + bytes(self.y)
            + bytes(self.z)
            + bytes(self.feet_eyes)
            + bytes(self.flags)
            + bytes(self.teleport_id)
            + bytes(self.dismount_vehicle)
        )

    @classmethod
    def from_bytes(cls, data: BytesIO):
        # Fields: x (double), y (double), z (double), feet_eyes (varint), flags (byte),
        # teleport_id (varint), dismount_vehicle (boolean)
        # x
        x = Double.from_bytes(data)
        # y
        y = Double.from_bytes(data)
        # z
        z = Double.from_bytes(data)
        # feet_eyes
        feet_eyes = FeetEyes(Varint.from_bytes(data))
        # flags
        flags = Byte.from_bytes(data)
        # teleport_id
        teleport_id = Varint.from_bytes(data)
        # dismount_vehicle
        dismount_vehicle = Boolean.from_bytes(data)
        return cls(x, y, z, feet_eyes, flags, teleport_id, dismount_vehicle)


class UpdateRecipeBook(Packet):
    """
    Used to update the recipe book.

    Packet ID: 0x39
    State: Play
    Bound To: Client
    """

    packet_id = 0x39

    def __init__(
        self,
        action: RecipeBookActionType,
        crafting_recipe_book_open: Boolean,
        crafting_recipe_book_filter_active: Boolean,
        smelting_recipe_book_open: Boolean,
        smelting_recipe_book_filter_active: Boolean,
        blast_furnace_recipe_book_open: Boolean,
        blast_furnace_recipe_book_filter_active: Boolean,
        smoker_recipe_book_open: Boolean,
        smoker_recipe_book_filter_active: Boolean,
        array_1: list[Identifier],
        array_2: list[Identifier],
    ):
        self.action = action
        self.crafting_recipe_book_open = crafting_recipe_book_open
        self.crafting_recipe_book_filter_active = crafting_recipe_book_filter_active
        self.smelting_recipe_book_open = smelting_recipe_book_open
        self.smelting_recipe_book_filter_active = smelting_recipe_book_filter_active
        self.blast_furnace_recipe_book_open = blast_furnace_recipe_book_open
        self.blast_furnace_recipe_book_filter_active = (
            blast_furnace_recipe_book_filter_active
        )
        self.smoker_recipe_book_open = smoker_recipe_book_open
        self.smoker_recipe_book_filter_active = smoker_recipe_book_filter_active
        self.array_1 = array_1
        self.array_2 = array_2

    def __bytes__(self):
        return (
            self.packet_id.to_bytes(1, "big")
            + bytes(self.action)
            + bytes(self.crafting_recipe_book_open)
            + bytes(self.crafting_recipe_book_filter_active)
            + bytes(self.smelting_recipe_book_open)
            + bytes(self.smelting_recipe_book_filter_active)
            + bytes(self.blast_furnace_recipe_book_open)
            + bytes(self.blast_furnace_recipe_book_filter_active)
            + bytes(self.smoker_recipe_book_open)
            + bytes(self.smoker_recipe_book_filter_active)
            + bytes(Varint(len(self.array_1)))
            + b"".join(bytes(x) for x in self.array_1)
            + bytes(Varint(len(self.array_2)))
            if self.array_2 is not None
            else b"" + b"".join(bytes(x) for x in self.array_2)
            if self.array_2 is not None
            else b""
        )

    @classmethod
    def from_bytes(cls, data: BytesIO):
        # Fields: action (varint), crafting_recipe_book_open (boolean),
        # crafting_recipe_book_filter_active (boolean), smelting_recipe_book_open (boolean),
        # smelting_recipe_book_filter_active (boolean), blast_furnace_recipe_book_open (boolean),
        # blast_furnace_recipe_book_filter_active (boolean), smoker_recipe_book_open (boolean),
        # smoker_recipe_book_filter_active (boolean), array_1 (varint, identifier[]),
        # array_2 (varint, identifier[])
        # action
        action = RecipeBookActionType(Varint.from_bytes(data))
        # crafting_recipe_book_open
        crafting_recipe_book_open = Boolean.from_bytes(data)
        # crafting_recipe_book_filter_active
        crafting_recipe_book_filter_active = Boolean.from_bytes(data)
        # smelting_recipe_book_open
        smelting_recipe_book_open = Boolean.from_bytes(data)
        # smelting_recipe_book_filter_active
        smelting_recipe_book_filter_active = Boolean.from_bytes(data)
        # blast_furnace_recipe_book_open
        blast_furnace_recipe_book_open = Boolean.from_bytes(data)
        # blast_furnace_recipe_book_filter_active
        blast_furnace_recipe_book_filter_active = Boolean.from_bytes(data)
        # smoker_recipe_book_open
        smoker_recipe_book_open = Boolean.from_bytes(data)
        # smoker_recipe_book_filter_active
        smoker_recipe_book_filter_active = Boolean.from_bytes(data)
        # array_1
        array_1 = []
        for _ in range(Varint.from_bytes(data).value):
            array_1.append(Identifier.from_bytes(data))
        # array_2
        array_2 = None
        if action.value == 0:
            array_2 = []
            for _ in range(Varint.from_bytes(data).value):
                array_2.append(Identifier.from_bytes(data))
        return cls(
            action,
            crafting_recipe_book_open,
            crafting_recipe_book_filter_active,
            smelting_recipe_book_open,
            smelting_recipe_book_filter_active,
            blast_furnace_recipe_book_open,
            blast_furnace_recipe_book_filter_active,
            smoker_recipe_book_open,
            smoker_recipe_book_filter_active,
            array_1,
            array_2,
        )


class RemoveEntities(Packet):
    """
    Sent by the server when an entity is to be destroyed on the client.

    Packet ID: 0x3A
    State: Play
    Bound To: Client
    """

    packet_id = 0x3A

    def __init__(
        self,
        entity_ids: list[Varint],
    ):
        self.entity_ids = entity_ids

    def __bytes__(self):
        return (
            self.packet_id.to_bytes(1, "big")
            + bytes(Varint(len(self.entity_ids)))
            + b"".join(bytes(x) for x in self.entity_ids)
        )

    @classmethod
    def from_bytes(cls, data: BytesIO):
        # Fields: entity_ids (varint, varint[])
        # entity_ids
        entity_ids = []
        for _ in range(Varint.from_bytes(data).value):
            entity_ids.append(Varint.from_bytes(data))
        return cls(entity_ids)


class RemoveEntityEffect(Packet):
    """
    Sent by the server when an entity effect is to be removed from an entity.

    Packet ID: 0x3B
    State: Play
    Bound To: Client
    """

    packet_id = 0x3B

    def __init__(
        self,
        entity_id: Varint,
        effect_id: Varint,
    ):
        self.entity_id = entity_id
        self.effect_id = effect_id

    def __bytes__(self):
        return (
            self.packet_id.to_bytes(1, "big")
            + bytes(self.entity_id)
            + bytes(self.effect_id)
        )

    @classmethod
    def from_bytes(cls, data: BytesIO):
        # Fields: entity_id (varint), effect_id (varint)
        # entity_id
        entity_id = Varint.from_bytes(data)
        # effect_id
        effect_id = Varint.from_bytes(data)
        return cls(entity_id, effect_id)


class ResourcePack(Packet):
    """
    Sent by the server when a resource pack is to be sent to the client.

    Packet ID: 0x3C
    State: Play
    Bound To: Client
    """

    packet_id = 0x3C

    def __init__(
        self,
        url: String,
        hash: String,
        forced: Boolean,
        prompt_message: String | None,
    ):
        self.url = url
        self.hash = hash
        self.forced = forced
        self.prompt_message = prompt_message

    def __bytes__(self):
        return (
            self.packet_id.to_bytes(1, "big")
            + bytes(self.url)
            + bytes(self.hash)
            + bytes(self.forced)
            + bytes(Boolean(self.prompt_message is not None))
            + (bytes(self.prompt_message) if self.prompt_message is not None else b"")
        )

    @classmethod
    def from_bytes(cls, data: BytesIO):
        # Fields: url (string), hash (string), forced (boolean),
        # prompt_message (boolean, string)
        # url
        url = String.from_bytes(data, max_length=32767)
        # hash
        hash = String.from_bytes(data, max_length=40)
        # forced
        forced = Boolean.from_bytes(data)
        # prompt_message
        prompt_message = None
        if Boolean.from_bytes(data):
            prompt_message = String.from_bytes(data)
        return cls(url, hash, forced, prompt_message)


class Respawn(Packet):
    """
    To change the player's dimension (overworld/nether/end),
    send them a respawn packet with the appropriate dimension,
    followed by prechunks/chunks for the new dimension,
    and finally a position and look packet.
    You do not need to unload chunks, the client will do it automatically.

    Packet ID: 0x3D
    State: Play
    Bound To: Client
    """

    packet_id = 0x3D

    def __init__(
        self,
        dimension_type: Identifier,
        dimension_name: Identifier,
        hashed_seed: Long,
        gamemode: UnsignedByte,
        previous_gamemode: Byte,
        is_debug: Boolean,
        is_flat: Boolean,
        copy_metadata: Boolean,
        has_death_location: Boolean,
        death_dimension: Identifier | None,
        death_location: Position | None,
    ):
        self.dimension_type = dimension_type
        self.dimension_name = dimension_name
        self.hashed_seed = hashed_seed
        self.gamemode = gamemode
        self.previous_gamemode = previous_gamemode
        self.is_debug = is_debug
        self.is_flat = is_flat
        self.copy_metadata = copy_metadata
        self.has_death_location = has_death_location
        self.death_dimension = death_dimension
        self.death_location = death_location

    def __bytes__(self):
        return (
            self.packet_id.to_bytes(1, "big")
            + bytes(self.dimension_type)
            + bytes(self.dimension_name)
            + bytes(self.hashed_seed)
            + bytes(self.gamemode)
            + bytes(self.previous_gamemode)
            + bytes(self.is_debug)
            + bytes(self.is_flat)
            + bytes(self.copy_metadata)
            + bytes(self.has_death_location)
            + (bytes(self.death_dimension) if self.has_death_location else b"")
            + (bytes(self.death_location) if self.has_death_location else b"")
        )

    @classmethod
    def from_bytes(cls, data: BytesIO):
        # Fields: dimension_type (identifier), dimension_name (identifier),
        # hashed_seed (long), gamemode (unsigned byte), previous_gamemode (byte),
        # is_debug (boolean), is_flat (boolean), copy_metadata (boolean),
        # has_death_location (boolean), death_dimension (identifier),
        # death_location (position)
        # dimension_type
        dimension_type = Identifier.from_bytes(data)
        # dimension_name
        dimension_name = Identifier.from_bytes(data)
        # hashed_seed
        hashed_seed = Long.from_bytes(data)
        # gamemode
        gamemode = UnsignedByte.from_bytes(data)
        # previous_gamemode
        previous_gamemode = Byte.from_bytes(data)
        # is_debug
        is_debug = Boolean.from_bytes(data)
        # is_flat
        is_flat = Boolean.from_bytes(data)
        # copy_metadata
        copy_metadata = Boolean.from_bytes(data)
        # has_death_location
        has_death_location = Boolean.from_bytes(data)
        # death_dimension
        death_dimension = None
        if has_death_location:
            death_dimension = Identifier.from_bytes(data)
        # death_location
        death_location = None
        if has_death_location:
            death_location = Position.from_bytes(data)
        return cls(
            dimension_type,
            dimension_name,
            hashed_seed,
            gamemode,
            previous_gamemode,
            is_debug,
            is_flat,
            copy_metadata,
            has_death_location,
            death_dimension,
            death_location,
        )


class SetHeadRotation(Packet):
    """
    Changes the direction an entity's head is facing.

    Packet ID: 0x3E
    State: Play
    Bound To: Client
    """

    packet_id = 0x3E

    def __init__(
        self,
        entity_id: Varint,
        head_yaw: Angle,
    ):
        self.entity_id = entity_id
        self.head_yaw = head_yaw

    def __bytes__(self):
        return (
            self.packet_id.to_bytes(1, "big")
            + bytes(self.entity_id)
            + bytes(self.head_yaw)
        )

    @classmethod
    def from_bytes(cls, data: BytesIO):
        # Fields: entity_id (varint), head_yaw (angle)
        # entity_id
        entity_id = Varint.from_bytes(data)
        # head_yaw
        head_yaw = Angle.from_bytes(data)
        return cls(entity_id, head_yaw)

<<<<<<< HEAD
class UpdateSectionBlocks(Packet):
    """
    Sent whenever 2 or more blocks are changed within the same chunk on the same tick.

    Packet ID: 0x3F
    State: Play
    Bound To: Client
    """
    packet_id = 0x3F

    def __init__(
            self,
            chunk_section_position: Long,
            suppress_light_updates: Boolean,
            blocks: list[Varlong],
    ):
        self.chunk_section_position = chunk_section_position
        self.suppress_light_updates = suppress_light_updates
        self.blocks = blocks

    @property
    def chunk_x(self):
        return self.chunk_section_position >> 42
    
    @property
    def chunk_y(self):
        return self.chunk_section_position << 44 >> 44

    @property
    def chunk_z(self):
        return self.chunk_section_position << 22 >> 42
    
    def parse_blocks(self) -> Generator[tuple[int, int, int, int], None, None]:
        for block in self.blocks:
            block_state_id = block >> 12
            block_local_x = block << 52 >> 56
            block_local_z = block << 48 >> 60
            block_local_y = block << 44 >> 60
            yield block_state_id, block_local_x, block_local_y, block_local_z

    def __bytes__(self):
        return (
            self.packet_id.to_bytes(1, "big") +
            bytes(self.chunk_section_position) +
            bytes(self.suppress_light_updates) +
            bytes(Varint(len(self.blocks))) +
            b"".join(bytes(block) for block in self.blocks)
        )

    @classmethod
    def from_bytes(cls, data: BytesIO):
        # Fields: chunk_section_position (long), suppress_light_updates (boolean),
        # blocks (varlong[])
        # chunk_section_position
        chunk_section_position = Long.from_bytes(data)
        # suppress_light_updates
        suppress_light_updates = Boolean.from_bytes(data)
        # blocks
        blocks = []
        for _ in range(Varint.from_bytes(data).value):
            blocks.append(Varlong.from_bytes(data))
        return cls(chunk_section_position, suppress_light_updates, blocks)
    

class SelectAdvancementsTab(Packet):
    """
    Sent by the server to indicate that the client should switch advancement tab. 
    Sent either when the client switches tab in the GUI or when an advancement in another tab is made.

    Packet ID: 0x40
    State: Play
    Bound To: Client
    """
    packet_id = 0x40

    def __init__(
            self,
            has_tab: Boolean,
            tab_id: Identifier,
    ):
        self.has_tab = has_tab
        self.tab_id = tab_id

    def __bytes__(self):
        return (
            self.packet_id.to_bytes(1, "big") +
            bytes(self.has_tab) +
            (bytes(self.tab_id) if self.has_tab else b"")
        )

    @classmethod
    def from_bytes(cls, data: BytesIO):
        # Fields: has_tab (boolean), tab_id (identifier)
        # has_tab
        has_tab = Boolean.from_bytes(data)
        # tab_id
        tab_id = None
        if has_tab:
            tab_id = Identifier.from_bytes(data)
        return cls(has_tab, tab_id)


class ServerData(Packet):
    """
    Sent by the server to the client to send information about the server.

    Packet ID: 0x41
    State: Play
    Bound To: Client
    """
    packet_id = 0x41

    def __init__(
            self,
            motd: Chat | None = None,
            icon: String | None = None,
            enforces_secure_chat: Boolean = Boolean(False),
    ):
        self.motd = motd
        self.icon = icon
        self.enforces_secure_chat = enforces_secure_chat

    def __bytes__(self):
        return (
            self.packet_id.to_bytes(1, "big") +
            bytes(Boolean(self.motd is not None)) +
            (bytes(self.motd) if self.motd is not None else b"") +
            bytes(Boolean(self.icon is not None)) +
            (bytes(self.icon) if self.icon is not None else b"") +
            bytes(self.enforces_secure_chat)
        )

    @classmethod
    def from_bytes(cls, data: BytesIO):
        # Fields: motd (chat), icon (string), enforces_secure_chat (boolean)
        # motd
        motd = None
        if Boolean.from_bytes(data).value:
            motd = Chat.from_bytes(data)
        # icon
        icon = None
        if Boolean.from_bytes(data).value:
            icon = String.from_bytes(data, max_length=32767)
        # enforces_secure_chat
        enforces_secure_chat = Boolean.from_bytes(data)
        return cls(motd, icon, enforces_secure_chat)


class SetActionBarText(Packet):
    """
    Sent by the server to the client to set the action bar text. 
    The action bar text is displayed as a message above the hotbar.

    Packet ID: 0x42
    State: Play
    Bound To: Client
    """
    packet_id = 0x42

    def __init__(
            self,
            text: Chat,
    ):
        self.text = text

    def __bytes__(self):
        return (
            self.packet_id.to_bytes(1, "big") +
            bytes(self.text)
        )

    @classmethod
    def from_bytes(cls, data: BytesIO):
        # Fields: text (chat)
        # text
        text = Chat.from_bytes(data)
        return cls(text)


class SetBorderCenter(Packet):
    """
    Sent by the server to the client to set the center of the world border.

    Packet ID: 0x43
    State: Play
    Bound To: Client
    """
    packet_id = 0x43

    def __init__(
            self,
            x: Double,
            z: Double,
    ):
        self.x = x
        self.z = z

    def __bytes__(self):
        return (
            self.packet_id.to_bytes(1, "big") +
            bytes(self.x) +
            bytes(self.z)
        )

    @classmethod
    def from_bytes(cls, data: BytesIO):
        # Fields: x (double), z (double)
        # x
        x = Double.from_bytes(data)
        # z
        z = Double.from_bytes(data)
        return cls(x, z)
    

class SetBorderLerpSize(Packet):
    """
    Sent by the server to the client to set the size of the world border.

    Packet ID: 0x44
    State: Play
    Bound To: Client
    """
    packet_id = 0x44

    def __init__(
            self,
            old_diameter: Double,
            new_diameter: Double,
            speed: Varlong,
    ):
        self.old_diameter = old_diameter
        self.new_diameter = new_diameter
        self.speed = speed

    def __bytes__(self):
        return (
            self.packet_id.to_bytes(1, "big") +
            bytes(self.old_diameter) +
            bytes(self.new_diameter) +
            bytes(self.speed)
        )

    @classmethod
    def from_bytes(cls, data: BytesIO):
        # Fields: old_diameter (double), new_diameter (double), speed (varlong)
        # old_diameter
        old_diameter = Double.from_bytes(data)
        # new_diameter
        new_diameter = Double.from_bytes(data)
        # speed
        speed = Varlong.from_bytes(data)
        return cls(old_diameter, new_diameter, speed)


class SetBorderSize(Packet):
    """
    Sent by the server to the client to set the size of the world border.

    Packet ID: 0x45
    State: Play
    Bound To: Client
    """
    packet_id = 0x45

    def __init__(
            self,
            diameter: Double,
    ):
        self.diameter = diameter

    def __bytes__(self):
        return (
            self.packet_id.to_bytes(1, "big") +
            bytes(self.diameter)
        )

    @classmethod
    def from_bytes(cls, data: BytesIO):
        # Fields: diameter (double)
        # diameter
        diameter = Double.from_bytes(data)
        return cls(diameter)


class SetBorderWarningDelay(Packet):
    """
    Sent by the server to the client to set the warning delay of the world border.

    Packet ID: 0x46
    State: Play
    Bound To: Client
    """
    packet_id = 0x46

    def __init__(
            self,
            delay: Varint,
    ):
        self.delay = delay

    def __bytes__(self):
        return (
            self.packet_id.to_bytes(1, "big") +
            bytes(self.delay)
        )

    @classmethod
    def from_bytes(cls, data: BytesIO):
        # Fields: delay (varint)
        # delay
        delay = Varint.from_bytes(data)
        return cls(delay)


class SetBorderWarningDistance(Packet): 
    """
    Sent by the server to the client to set the warning distance of the world border.

    Packet ID: 0x47
    State: Play
    Bound To: Client
    """
    packet_id = 0x47

    def __init__(
            self,
            distance: Varint,
    ):
        self.distance = distance

    def __bytes__(self):
        return (
            self.packet_id.to_bytes(1, "big") +
            bytes(self.distance)
        )

    @classmethod
    def from_bytes(cls, data: BytesIO):
        # Fields: distance (varint)
        # distance
        distance = Varint.from_bytes(data)
        return cls(distance)


class SetCamera(Packet):
    """
    Sets the entity that the player renders from. 
    This is normally used when the player left-clicks an entity while in spectator mode.

    Packet ID: 0x48
    State: Play
    Bound To: Client
    """
    packet_id = 0x48

    def __init__(
            self,
            entity_id: Varint,
    ):
        self.entity_id = entity_id

    def __bytes__(self):
        return (
            self.packet_id.to_bytes(1, "big") +
            bytes(self.entity_id)
        )

    @classmethod
    def from_bytes(cls, data: BytesIO):
        # Fields: entity_id (varint)
        # entity_id
        entity_id = Varint.from_bytes(data)
        return cls(entity_id)
    

class SetHeldItem(Packet):
    """
    Sent by the server to the client to set the held item of the player.

    Packet ID: 0x49
    State: Play
    Bound To: Client
    """
    packet_id = 0x49

    def __init__(
            self,
            slot: Byte,
    ):
        self.slot = slot

    def __bytes__(self):
        return (
            self.packet_id.to_bytes(1, "big") +
            bytes(self.slot)
        )

    @classmethod
    def from_bytes(cls, data: BytesIO):
        # Fields: slot (byte)
        # slot
        slot = Byte.from_bytes(data)
        return cls(slot)


class SetCenterChunk(Packet):
    """
    Updates the client's location. 
    This is used to determine what chunks should remain loaded and if a 
    chunk load should be ignored; chunks outside of the view distance may be unloaded.

    Sent whenever the player moves across a chunk border horizontally, 
    and also (according to testing) for any integer change in the vertical axis, 
    even if it doesn't go across a chunk section border.

    Packet ID: 0x4A
    State: Play
    Bound To: Client
    """
    packet_id = 0x4A

    def __init__(
            self,
            chunk_x: Varint,
            chunk_z: Varint,
    ):
        self.chunk_x = chunk_x
        self.chunk_z = chunk_z

    def __bytes__(self):
        return (
            self.packet_id.to_bytes(1, "big") +
            bytes(self.chunk_x) +
            bytes(self.chunk_z)
        )

    @classmethod
    def from_bytes(cls, data: BytesIO):
        # Fields: chunk_x (varint), chunk_z (varint)
        # chunk_x
        chunk_x = Varint.from_bytes(data)
        # chunk_z
        chunk_z = Varint.from_bytes(data)
        return cls(chunk_x, chunk_z)


class SetRenderDistance(Packet):
    """
    Sent by the integrated singleplayer server when changing render distance. 
    This packet is sent by the server when the client reappears in the overworld after leaving the end.

    Packet ID: 0x4B
    State: Play
    Bound To: Client
    """
    packet_id = 0x4B

    def __init__(
            self,
            distance: Varint,
    ):
        self.distance = distance

    def __bytes__(self):
        return (
            self.packet_id.to_bytes(1, "big") +
            bytes(self.distance)
        )

    @classmethod
    def from_bytes(cls, data: BytesIO):
        # Fields: distance (varint)
        # distance
        distance = Varint.from_bytes(data)
        return cls(distance)
=======

class e:
    ...
>>>>>>> e492fd79
<|MERGE_RESOLUTION|>--- conflicted
+++ resolved
@@ -1,34 +1,3 @@
-<<<<<<< HEAD
-"""
-Copyright (c) 2023, plun1331
-
-Redistribution and use in source and binary forms, with or without
-modification, are permitted provided that the following conditions are met:
-
-1. Redistributions of source code must retain the above copyright notice, this
-   list of conditions and the following disclaimer.
-
-2. Redistributions in binary form must reproduce the above copyright notice,
-   this list of conditions and the following disclaimer in the documentation
-   and/or other materials provided with the distribution.
-
-3. Neither the name of the copyright holder nor the names of its
-   contributors may be used to endorse or promote products derived from
-   this software without specific prior written permission.
-
-THIS SOFTWARE IS PROVIDED BY THE COPYRIGHT HOLDERS AND CONTRIBUTORS "AS IS"
-AND ANY EXPRESS OR IMPLIED WARRANTIES, INCLUDING, BUT NOT LIMITED TO, THE
-IMPLIED WARRANTIES OF MERCHANTABILITY AND FITNESS FOR A PARTICULAR PURPOSE ARE
-DISCLAIMED. IN NO EVENT SHALL THE COPYRIGHT HOLDER OR CONTRIBUTORS BE LIABLE
-FOR ANY DIRECT, INDIRECT, INCIDENTAL, SPECIAL, EXEMPLARY, OR CONSEQUENTIAL
-DAMAGES (INCLUDING, BUT NOT LIMITED TO, PROCUREMENT OF SUBSTITUTE GOODS OR
-SERVICES; LOSS OF USE, DATA, OR PROFITS; OR BUSINESS INTERRUPTION) HOWEVER
-CAUSED AND ON ANY THEORY OF LIABILITY, WHETHER IN CONTRACT, STRICT LIABILITY,
-OR TORT (INCLUDING NEGLIGENCE OR OTHERWISE) ARISING IN ANY WAY OUT OF THE USE
-OF THIS SOFTWARE, EVEN IF ADVISED OF THE POSSIBILITY OF SUCH DAMAGE.
-"""
-from typing import Generator
-=======
 #  Copyright (c) 2023, plun1331
 #
 #  Redistribution and use in source and binary forms, with or without
@@ -55,8 +24,8 @@
 #  CAUSED AND ON ANY THEORY OF LIABILITY, WHETHER IN CONTRACT, STRICT LIABILITY,
 #  OR TORT (INCLUDING NEGLIGENCE OR OTHERWISE) ARISING IN ANY WAY OUT OF THE USE
 #  OF THIS SOFTWARE, EVEN IF ADVISED OF THE POSSIBILITY OF SUCH DAMAGE.
-=
->>>>>>> e492fd79
+
+from typing import Generator
 from .base import Packet
 from ..datatypes import *
 from ..enums import (
@@ -3325,7 +3294,7 @@
         head_yaw = Angle.from_bytes(data)
         return cls(entity_id, head_yaw)
 
-<<<<<<< HEAD
+
 class UpdateSectionBlocks(Packet):
     """
     Sent whenever 2 or more blocks are changed within the same chunk on the same tick.
@@ -3800,9 +3769,4 @@
         # Fields: distance (varint)
         # distance
         distance = Varint.from_bytes(data)
-        return cls(distance)
-=======
-
-class e:
-    ...
->>>>>>> e492fd79
+        return cls(distance)