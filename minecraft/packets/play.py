--- conflicted
+++ resolved
@@ -3908,12 +3908,7 @@
         # holding_entity_id
         holding_entity_id = Int.from_bytes(data)
         return cls(attached_entity_id, holding_entity_id)
-<<<<<<< HEAD
     
-=======
-
-
->>>>>>> 50ceeb67
 class SetEntityVelocity(Packet):
     """
     Sent by the server to the client to update the velocity of an entity.
