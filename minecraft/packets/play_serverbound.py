#  Copyright (c) 2023, plun1331
#
#  Redistribution and use in source and binary forms, with or without
#  modification, are permitted provided that the following conditions are met:
#
#  1. Redistributions of source code must retain the above copyright notice, this
#     list of conditions and the following disclaimer.
#
#  2. Redistributions in binary form must reproduce the above copyright notice,
#     this list of conditions and the following disclaimer in the documentation
#     and/or other materials provided with the distribution.
#
#  3. Neither the name of the copyright holder nor the names of its
#     contributors may be used to endorse or promote products derived from
#     this software without specific prior written permission.
#
#  THIS SOFTWARE IS PROVIDED BY THE COPYRIGHT HOLDERS AND CONTRIBUTORS "AS IS"
#  AND ANY EXPRESS OR IMPLIED WARRANTIES, INCLUDING, BUT NOT LIMITED TO, THE
#  IMPLIED WARRANTIES OF MERCHANTABILITY AND FITNESS FOR A PARTICULAR PURPOSE ARE
#  DISCLAIMED. IN NO EVENT SHALL THE COPYRIGHT HOLDER OR CONTRIBUTORS BE LIABLE
#  FOR ANY DIRECT, INDIRECT, INCIDENTAL, SPECIAL, EXEMPLARY, OR CONSEQUENTIAL
#  DAMAGES (INCLUDING, BUT NOT LIMITED TO, PROCUREMENT OF SUBSTITUTE GOODS OR
#  SERVICES; LOSS OF USE, DATA, OR PROFITS; OR BUSINESS INTERRUPTION) HOWEVER
#  CAUSED AND ON ANY THEORY OF LIABILITY, WHETHER IN CONTRACT, STRICT LIABILITY,
#  OR TORT (INCLUDING NEGLIGENCE OR OTHERWISE) ARISING IN ANY WAY OUT OF THE USE
#  OF THIS SOFTWARE, EVEN IF ADVISED OF THE POSSIBILITY OF SUCH DAMAGE.

from __future__ import annotations

from .base import Packet
from ..datatypes import *
from ..enums import (
    BlockFace,
    ChatMode,
    ClientCommandAction,
    CommandBlockMode,
    Hand,
    InteractionType,
    MainHand,
    PlayerActionStatus,
    PlayerCommandAction,
    ProgramStructureBlockAction,
    ProgramStructureBlockMirror,
    ProgramStructureBlockMode,
    ProgramStructureBlockRotation,
    RecipeBookID,
    ResourcePackStatus,
    SeenAdvancementsAction,
    State,
)


class ConfirmTeleportation(Packet):
    """
    Sent by client as confirmation of Synchronize Player Position.

    **Packet ID**: ``0x00``

    **State**: :attr:`.State.PLAY`

    **Bound to**: Server
    """

    packet_id = 0x00
    bound_to = "server"
    state = State.PLAY

    def __init__(self, teleport_id: Varint):
        self.teleport_id = teleport_id

    def __bytes__(self):
        return self.packet_id.to_bytes(1, "big") + bytes(self.teleport_id)

    @classmethod
    def from_bytes(cls, data: BytesIO):
        # Fields: teleport_id (Varint)
        # teleport_id
        teleport_id = Varint.from_bytes(data)
        return cls(teleport_id)


class QueryBlockEntityTag(Packet):
    """
    Used when ``Shift+F3+I`` is pressed while looking at a block.

    **Packet ID**: ``0x01``

    **State**: :attr:`.State.PLAY`

    **Bound to**: Server
    """

    packet_id = 0x01
    bound_to = "server"
    state = State.PLAY

    def __init__(self, transaction_id: Varint, location: Position):
        self.transaction_id = transaction_id
        self.location = location

    def __bytes__(self):
        return (
            self.packet_id.to_bytes(1, "big")
            + bytes(self.transaction_id)
            + bytes(self.location)
        )

    @classmethod
    def from_bytes(cls, data: BytesIO):
        # Fields: transaction_id (Varint), location (Position)
        # transaction_id
        transaction_id = Varint.from_bytes(data)
        # location
        location = Position.from_bytes(data)
        return cls(transaction_id, location)


class ChangeServerDifficulty(Packet):
    """
    Only be used on singleplayer;
    the difficulty buttons are disabled in multiplayer.

    **Packet ID**: ``0x02``

    **State**: :attr:`.State.PLAY`

    **Bound to**: Server
    """

    packet_id = 0x02
    bound_to = "server"
    state = State.PLAY

    def __init__(self, difficulty: UnsignedByte):
        self.difficulty = difficulty

    def __bytes__(self):
        return self.packet_id.to_bytes(1, "big") + bytes(self.difficulty)

    @classmethod
    def from_bytes(cls, data: BytesIO):
        # Fields: difficulty (UnsignedByte)
        # difficulty
        difficulty = UnsignedByte.from_bytes(data)
        return cls(difficulty)


class MessageAcknowledgement(Packet):
    """
    Sent by client to acknowledge a message.

    **Packet ID**: ``0x03``

    **State**: :attr:`.State.PLAY`

    **Bound to**: Server
    """

    packet_id = 0x03
    bound_to = "server"
    state = State.PLAY

    def __init__(self, message_count: Varint):
        self.message_count = message_count

    def __bytes__(self):
        return self.packet_id.to_bytes(1, "big") + bytes(self.message_count)

    @classmethod
    def from_bytes(cls, data: BytesIO):
        # Fields: message_count (Varint)
        # message_count
        message_count = Varint.from_bytes(data)
        return cls(message_count)


class ChatCommand(Packet):
    """
    Sent by client to send a command.

    **Packet ID**: ``0x04``

    **State**: :attr:`.State.PLAY`

    **Bound to**: Server
    """

    packet_id = 0x04
    bound_to = "server"
    state = State.PLAY

    def __init__(
        self,
        command: String,
        timestamp: Long,
        salt: Long,
        argument_signatures: list[tuple[String, ByteArray]],
        message_count: Varint,
        acknowledged: BitSet,
    ):
        self.command = command
        self.timestamp = timestamp
        self.salt = salt
        self.argument_signatures = argument_signatures
        self.message_count = message_count
        self.acknowledged = acknowledged

    def __bytes__(self):
        return (
            self.packet_id.to_bytes(1, "big")
            + bytes(self.command)
            + bytes(self.timestamp)
            + bytes(self.salt)
            + bytes(Varint(len(self.argument_signatures)))
            + b"".join(
                bytes(name) + bytes(sig) for name, sig in self.argument_signatures
            )
            + bytes(self.message_count)
            + bytes(self.acknowledged)
        )

    @classmethod
    def from_bytes(cls, data: BytesIO):
        # Fields: command (String), timestamp (Long), salt (Long),
        # argument_signatures (tuple[String, ByteArray]), message_count (Varint), acknowledged (BitSet)
        # command
        command = String.from_bytes(data)
        # timestamp
        timestamp = Long.from_bytes(data)
        # salt
        salt = Long.from_bytes(data)
        # argument_signatures
        argument_signatures = []
        for _ in range(Varint.from_bytes(data).value):
            argument_signatures.append(
                (
                    String.from_bytes(data),
                    ByteArray.from_bytes(data),
                )
            )
        # message_count
        message_count = Varint.from_bytes(data)
        # acknowledged
        acknowledged = BitSet.from_bytes(data)
        return cls(
            command,
            timestamp,
            salt,
            argument_signatures,
            message_count,
            acknowledged,
        )


class ChatMessage(Packet):
    """
    Send a chat message.

    **Packet ID**: ``0x05``

    **State**: :attr:`.State.PLAY`

    **Bound to**: Server
    """

    packet_id = 0x05
    bound_to = "server"
    state = State.PLAY

    def __init__(
        self,
        message: String,
        timestamp: Long,
        salt: Long,
        signature: ByteArray | None,
        message_count: Varint,
        acknowledged: BitSet,
    ):
        self.message = message
        self.timestamp = timestamp
        self.salt = salt
        self.signature = signature
        self.message_count = message_count
        self.acknowledged = acknowledged

    def __bytes__(self):
        return (
            self.packet_id.to_bytes(1, "big")
            + bytes(self.message)
            + bytes(self.timestamp)
            + bytes(self.salt)
            + bytes(Boolean(self.signature is not None))
            + (bytes(self.signature) if self.signature is not None else b"")
            + bytes(self.message_count)
            + bytes(self.acknowledged)
        )

    @classmethod
    def from_bytes(cls, data: BytesIO):
        # Fields: message (String), timestamp (Long), salt (Long), signature (ByteArray),
        # message_count (Varint), acknowledged (BitSet)
        # message
        message = String.from_bytes(data)
        # timestamp
        timestamp = Long.from_bytes(data)
        # salt
        salt = Long.from_bytes(data)
        # signature
        if Boolean.from_bytes(data).value:
            signature = ByteArray.from_bytes(data)
        else:
            signature = None
        # message_count
        message_count = Varint.from_bytes(data)
        # acknowledged
        acknowledged = BitSet.from_bytes(data)
        return cls(
            message,
            timestamp,
            salt,
            signature,
            message_count,
            acknowledged,
        )


class PlayerSession(Packet):
    """
    Sent by client to send information about the player session.

<<<<<<< HEAD
    **Packet ID**: ``0x06``

    **State**: :attr:`.State.PLAY`

    **Bound to**: Server
=======
    Packet ID: 0x06
    State: Play
    Bound to: Server
>>>>>>> 672130ed
    """

    packet_id = 0x06
    bound_to = "server"
    state = State.PLAY

    def __init__(
        self,
        session_id: UUID,
        public_key_expires_at: Long,
        public_key: ByteArray,
        public_key_signature: ByteArray,
    ):
        self.session_id = session_id
        self.public_key_expires_at = public_key_expires_at
        self.public_key = public_key
        self.public_key_signature = public_key_signature

    def __bytes__(self):
        return (
            self.packet_id.to_bytes(1, "big")
            + bytes(self.session_id)
            + bytes(self.public_key_expires_at)
            + bytes(Varint(len(self.public_key)))
            + bytes(self.public_key)
            + bytes(Varint(len(self.public_key_signature)))
            + bytes(self.public_key_signature)
        )


class ClientCommand(Packet):
    """
    Sent by client to send a command.

    **Packet ID**: ``0x06``

    **State**: :attr:`.State.PLAY`

    **Bound to**: Server
    """

    packet_id = 0x07
    bound_to = "server"
    state = State.PLAY

    def __init__(
        self,
        action_id: ClientCommandAction,
    ):
        self.action_id = action_id

    def __bytes__(self):
        return self.packet_id.to_bytes(1, "big") + bytes(self.action_id.value)

    @classmethod
    def from_bytes(cls, data: BytesIO):
        # Fields: action_id (ClientCommandAction)
        # action_id
        action_id = ClientCommandAction.from_value(Varint.from_bytes(data))
        return cls(action_id)


class ClientInformation(Packet):
    """
    Sent by client to send information about the client.

<<<<<<< HEAD
    **Packet ID**: ``0x08``

    **State**: :attr:`.State.PLAY`

    **Bound to**: Server
=======
    Packet ID: 0x08
    State: Play
    Bound to: Server
>>>>>>> 672130ed
    """

    packet_id = 0x08
    bound_to = "server"
    state = State.PLAY

    def __init__(
        self,
        locale: String,
        view_distance: Varint,
        chat_mode: ChatMode,
        chat_colors: Boolean,
        displayed_skin_parts: BitSet,
        main_hand: MainHand,
        enable_text_filtering: Boolean,
        allow_server_listings: Boolean,
    ):
        self.locale = locale
        self.view_distance = view_distance
        self.chat_mode = chat_mode
        self.chat_colors = chat_colors
        self.displayed_skin_parts = displayed_skin_parts
        self.main_hand = main_hand
        self.enable_text_filtering = enable_text_filtering
        self.allow_server_listings = allow_server_listings

    def __bytes__(self):
        return (
            self.packet_id.to_bytes(1, "big")
            + bytes(self.locale)
            + bytes(self.view_distance)
            + bytes(self.chat_mode.value)
            + bytes(self.chat_colors)
            + bytes(self.displayed_skin_parts)
            + bytes(self.main_hand.value)
            + bytes(self.enable_text_filtering)
            + bytes(self.allow_server_listings)
        )

    @classmethod
    def from_bytes(cls, data: BytesIO):
        # Fields: locale (String), view_distance (Varint), chat_mode (ChatMode),
        # chat_colors (Boolean), displayed_skin_parts (BitSet), main_hand (MainHand),
        # enable_text_filtering (Boolean), allow_server_listings (Boolean)
        # locale
        locale = String.from_bytes(data)
        # view_distance
        view_distance = Varint.from_bytes(data)
        # chat_mode
        chat_mode = ChatMode.from_value(Varint.from_bytes(data))
        # chat_colors
        chat_colors = Boolean.from_bytes(data)
        # displayed_skin_parts
        displayed_skin_parts = BitSet.from_bytes(data)
        # main_hand
        main_hand = MainHand.from_value(Varint.from_bytes(data))
        # enable_text_filtering
        enable_text_filtering = Boolean.from_bytes(data)
        # allow_server_listings
        allow_server_listings = Boolean.from_bytes(data)
        return cls(
            locale,
            view_distance,
            chat_mode,
            chat_colors,
            displayed_skin_parts,
            main_hand,
            enable_text_filtering,
            allow_server_listings,
        )


class CommandSuggestionsRequest(Packet):
    """
    Sent when the client needs to tab-complete a minecraft:ask_server suggestion type.

<<<<<<< HEAD
    **Packet ID**: ``0x09``

    **State**: :attr:`.State.PLAY`

    **Bound to**: Server
=======
    Packet ID: 0x09
    State: Play
    Bound to: Server
>>>>>>> 672130ed
    """

    packet_id = 0x09
    bound_to = "server"
    state = State.PLAY

    def __init__(
        self,
        transaction_id: Varint,
        text: String,
    ):
        self.transaction_id = transaction_id
        self.text = text

    def __bytes__(self):
        return (
            self.packet_id.to_bytes(1, "big")
            + bytes(self.transaction_id)
            + bytes(self.text)
        )

    @classmethod
    def from_bytes(cls, data: BytesIO):
        # Fields: transaction_id (Varint), text (String)
        # transaction_id
        transaction_id = Varint.from_bytes(data)
        # text
        text = String.from_bytes(data, max_length=32500)
        return cls(transaction_id, text)


class ClickContainerButton(Packet):
    """
    Used when clicking on window buttons.

<<<<<<< HEAD
    **Packet ID**: ``0x0A``

    **State**: :attr:`.State.PLAY`

    **Bound to**: Server
=======
    Packet ID: 0x0A
    State: Play
    Bound to: Server
>>>>>>> 672130ed
    """

    packet_id = 0x0A
    bound_to = "server"
    state = State.PLAY

    def __init__(
        self,
        window_id: Byte,
        button_id: Byte,
    ):
        self.window_id = window_id
        self.button_id = button_id

    def __bytes__(self):
        return (
            self.packet_id.to_bytes(1, "big")
            + bytes(self.window_id)
            + bytes(self.button_id)
        )

    @classmethod
    def from_bytes(cls, data: BytesIO):
        # Fields: window_id (Byte), button_id (Byte)
        # window_id
        window_id = Byte.from_bytes(data)
        # button_id
        button_id = Byte.from_bytes(data)
        return cls(window_id, button_id)


class ClickContainer(Packet):
    """
    Sent by the client when the player clicks on a slot in a window.

<<<<<<< HEAD
    **Packet ID**: ``0x0B``

    **State**: :attr:`.State.PLAY`

    **Bound to**: Server
=======
    Packet ID: 0x0B
    State: Play
    Bound to: Server
>>>>>>> 672130ed
    """

    packet_id = 0x0B
    bound_to = "server"
    state = State.PLAY

    def __init__(
        self,
        window_id: Byte,
        state_id: Varint,
        slot: Short,
        button: Byte,
        mode: Varint,
        slots: list[tuple[Short, Slot]],
        carried_item: Slot,
    ):
        self.window_id = window_id
        self.state_id = state_id
        self.slot = slot
        self.button = button
        self.mode = mode
        self.slots = slots
        self.carried_item = carried_item

    def __bytes__(self):
        return (
            self.packet_id.to_bytes(1, "big")
            + bytes(self.window_id)
            + bytes(self.state_id)
            + bytes(self.slot)
            + bytes(self.button)
            + bytes(self.mode)
            + bytes(Varint(len(self.slots)))
            + b"".join(bytes(slot) + bytes(item) for slot, item in self.slots)
            + bytes(self.carried_item)
        )

    @classmethod
    def from_bytes(cls, data: BytesIO):
        # Fields: window_id (Byte), state_id (Varint), slot (Short), button (Byte),
        # mode (Varint), slots (List[Short, Slot]), carried_item (Slot)
        # window_id
        window_id = Byte.from_bytes(data)
        # state_id
        state_id = Varint.from_bytes(data)
        # slot
        slot = Short.from_bytes(data)
        # button
        button = Byte.from_bytes(data)
        # mode
        mode = Varint.from_bytes(data)
        # slots
        slots = []
        for _ in range(Varint.from_bytes(data).value):
            slot = Short.from_bytes(data)
            item = Slot.from_bytes(data)
            slots.append((slot, item))
        # carried_item
        carried_item = Slot.from_bytes(data)
        return cls(
            window_id,
            state_id,
            slot,
            button,
            mode,
            slots,
            carried_item,
        )


class CloseContainer(Packet):
    """
    Sent by the client when the player closes a window.

<<<<<<< HEAD
    **Packet ID**: ``0x0C``

    **State**: :attr:`.State.PLAY`

    **Bound to**: Server
=======
    Packet ID: 0x0C
    State: Play
    Bound to: Server
>>>>>>> 672130ed
    """

    packet_id = 0x0C
    bound_to = "server"
    state = State.PLAY

    def __init__(
        self,
        window_id: Byte,
    ):
        self.window_id = window_id

    def __bytes__(self):
        return self.packet_id.to_bytes(1, "big") + bytes(self.window_id)

    @classmethod
    def from_bytes(cls, data: BytesIO):
        # Fields: window_id (Byte)
        # window_id
        window_id = Byte.from_bytes(data)
        return cls(window_id)


class PluginMessageServerbound(Packet):
    """
    Sent by the client when it wants to send a plugin message to the server.

<<<<<<< HEAD
    **Packet ID**: ``0x0D``

    **State**: :attr:`.State.PLAY`

    **Bound to**: Server
=======
    Packet ID: 0x0D
    State: Play
    Bound to: Server
>>>>>>> 672130ed
    """

    packet_id = 0x0D
    bound_to = "server"
    state = State.PLAY

    def __init__(
        self,
        channel: Identifier,
        data: ByteArray,
    ):
        self.channel = channel
        self.data = data

    def __bytes__(self):
        return (
            self.packet_id.to_bytes(1, "big") + bytes(self.channel) + bytes(self.data)
        )

    @classmethod
    def from_bytes(cls, data: BytesIO):
        # Fields: channel (Identifier), data (ByteArray)
        # channel
        channel = Identifier.from_bytes(data)
        # data
        data = ByteArray.from_bytes(data)
        return cls(channel, data)


class EditBook(Packet):
    """
    Sent by the client when the player edits a book.

<<<<<<< HEAD
    **Packet ID**: ``0x0E``

    **State**: :attr:`.State.PLAY`

    **Bound to**: Server
=======
    Packet ID: 0x0E
    State: Play
    Bound to: Server
>>>>>>> 672130ed
    """

    packet_id = 0x0E
    bound_to = "server"
    state = State.PLAY

    def __init__(
        self,
        slot: Varint,
        entries: list[String],
        title: String,
    ):
        self.slot = slot
        self.entries = entries
        self.title = title

    def __bytes__(self):
        return (
            self.packet_id.to_bytes(1, "big")
            + bytes(self.slot)
            + bytes(Varint(len(self.entries)))
            + b"".join(bytes(entry) for entry in self.entries)
            + bytes(self.title)
        )

    @classmethod
    def from_bytes(cls, data: BytesIO):
        # Fields: slot (Varint), entries (List[String]), title (String)
        # slot
        slot = Varint.from_bytes(data)
        # entries
        entries = []
        for _ in range(Varint.from_bytes(data).value):
            entries.append(String.from_bytes(data))
        # title
        title = String.from_bytes(data)
        return cls(slot, entries, title)


class QueryEntityTag(Packet):
    """
    Sent by the client when the player queries an entity's tags.

<<<<<<< HEAD
    **Packet ID**: ``0x0F``

    **State**: :attr:`.State.PLAY`

    **Bound to**: Server
=======
    Packet ID: 0x0F
    State: Play
    Bound to: Server
>>>>>>> 672130ed
    """

    packet_id = 0x0F
    bound_to = "server"
    state = State.PLAY

    def __init__(
        self,
        transaction_id: Varint,
        entity_id: Varint,
    ):
        self.transaction_id = transaction_id
        self.entity_id = entity_id

    def __bytes__(self):
        return (
            self.packet_id.to_bytes(1, "big")
            + bytes(self.transaction_id)
            + bytes(self.entity_id)
        )

    @classmethod
    def from_bytes(cls, data: BytesIO):
        # Fields: transaction_id (Varint), entity_id (Varint)
        # transaction_id
        transaction_id = Varint.from_bytes(data)
        # entity_id
        entity_id = Varint.from_bytes(data)
        return cls(transaction_id, entity_id)


class Interact(Packet):
    """
    Sent by the client when the player interacts with an entity.

<<<<<<< HEAD
    **Packet ID**: ``0x10``

    **State**: :attr:`.State.PLAY`

    **Bound to**: Server
=======
    Packet ID: 0x10
    State: Play
    Bound to: Server
>>>>>>> 672130ed
    """

    packet_id = 0x10
    bound_to = "server"
    state = State.PLAY

    def __init__(
        self,
        entity_id: Varint,
        type: InteractionType,
        target_x: Float | None,
        target_y: Float | None,
        target_z: Float | None,
        hand: Hand | None,
        sneaking: Boolean,
    ):
        self.entity_id = entity_id
        self.type = type
        self.target_x = target_x
        self.target_y = target_y
        self.target_z = target_z
        self.hand = hand
        self.sneaking = sneaking

    def __bytes__(self):
        return (
            self.packet_id.to_bytes(1, "big")
            + bytes(self.entity_id)
            + bytes(self.type)
            + (bytes(self.target_x) if self.target_x is not None else b"")
            + (bytes(self.target_y) if self.target_y is not None else b"")
            + (bytes(self.target_z) if self.target_z is not None else b"")
            + (bytes(self.hand) if self.hand is not None else b"")
            + bytes(self.sneaking)
        )

    @classmethod
    def from_bytes(cls, data: BytesIO):
        # Fields: entity_id (Varint), type (InteractionType), target_x (Float),
        # target_y (Float), target_z (Float), hand (Hand), sneaking (Boolean)
        # entity_id
        entity_id = Varint.from_bytes(data)
        # type
        type = InteractionType.from_bytes(data)
        # target_x
        target_x = Float.from_bytes(data)
        # target_y
        target_y = Float.from_bytes(data)
        # target_z
        target_z = Float.from_bytes(data)
        # hand
        hand = Hand.from_bytes(data)
        # sneaking
        sneaking = Boolean.from_bytes(data)
        return cls(
            entity_id,
            type,
            target_x,
            target_y,
            target_z,
            hand,
            sneaking,
        )


class JigsawGenerate(Packet):
    """
    Sent by the client when the player generates a jigsaw structure.

<<<<<<< HEAD
    **Packet ID**: ``0x11``

    **State**: :attr:`.State.PLAY`

    **Bound to**: Server
=======
    Packet ID: 0x11
    State: Play
    Bound to: Server
>>>>>>> 672130ed
    """

    packet_id = 0x11
    bound_to = "server"
    state = State.PLAY

    def __init__(
        self,
        location: Position,
        levels: Varint,
        keep_jigsaws: Boolean,
    ):
        self.location = location
        self.levels = levels
        self.keep_jigsaws = keep_jigsaws

    def __bytes__(self):
        return (
            self.packet_id.to_bytes(1, "big")
            + bytes(self.location)
            + bytes(self.levels)
            + bytes(self.keep_jigsaws)
        )

    @classmethod
    def from_bytes(cls, data: BytesIO):
        # Fields: location (Position), levels (Varint), keep_jigsaws (Boolean)
        # location
        location = Position.from_bytes(data)
        # levels
        levels = Varint.from_bytes(data)
        # keep_jigsaws
        keep_jigsaws = Boolean.from_bytes(data)
        return cls(location, levels, keep_jigsaws)


class KeepAliveServerbound(Packet):
    """
    Sent by the client to keep the connection alive.

<<<<<<< HEAD
    **Packet ID**: ``0x12``

    **State**: :attr:`.State.PLAY`

    **Bound to**: Server
=======
    Packet ID: 0x12
    State: Play
    Bound to: Server
>>>>>>> 672130ed
    """

    packet_id = 0x12
    bound_to = "server"
    state = State.PLAY

    def __init__(
        self,
        id: Long,
    ):
        self.id = id

    def __bytes__(self):
        return self.packet_id.to_bytes(1, "big") + bytes(self.id)

    @classmethod
    def from_bytes(cls, data: BytesIO):
        # Fields: id (long)
        # id
        id = Long.from_bytes(data)
        return cls(id)


class LockDifficulty(Packet):
    """
    Sent by the client when the player locks the difficulty.

<<<<<<< HEAD
    **Packet ID**: ``0x13``

    **State**: :attr:`.State.PLAY`

    **Bound to**: Server
=======
    Packet ID: 0x13
    State: Play
    Bound to: Server
>>>>>>> 672130ed
    """

    packet_id = 0x13
    bound_to = "server"
    state = State.PLAY

    def __init__(
        self,
        locked: Boolean,
    ):
        self.locked = locked

    def __bytes__(self):
        return self.packet_id.to_bytes(1, "big") + bytes(self.locked)

    @classmethod
    def from_bytes(cls, data: BytesIO):
        # Fields: locked (Boolean)
        # locked
        locked = Boolean.from_bytes(data)
        return cls(locked)


class SetPlayerPosition(Packet):
    """
    Updates the player's XYZ position on the server.

<<<<<<< HEAD
    **Packet ID**: ``0x14``

    **State**: :attr:`.State.PLAY`

    **Bound to**: Server
=======
    Packet ID: 0x14
    State: Play
    Bound to: Server
>>>>>>> 672130ed
    """

    packet_id = 0x14
    bound_to = "server"
    state = State.PLAY

    def __init__(
        self,
        x: Double,
        feet_y: Double,
        z: Double,
        on_ground: Boolean,
    ):
        self.x = x
        self.feet_y = feet_y
        self.z = z
        self.on_ground = on_ground

    def __bytes__(self):
        return (
            self.packet_id.to_bytes(1, "big")
            + bytes(self.x)
            + bytes(self.feet_y)
            + bytes(self.z)
            + bytes(self.on_ground)
        )

    @classmethod
    def from_bytes(cls, data: BytesIO):
        # Fields: x (Double), feet_y (Double), z (Double), on_ground (Boolean)
        # x
        x = Double.from_bytes(data)
        # feet_y
        feet_y = Double.from_bytes(data)
        # z
        z = Double.from_bytes(data)
        # on_ground
        on_ground = Boolean.from_bytes(data)
        return cls(x, feet_y, z, on_ground)


class SetPlayerPositionAndRotation(Packet):
    """
    Sent by the client when the player moves and rotates.

<<<<<<< HEAD
    **Packet ID**: ``0x15``

    **State**: :attr:`.State.PLAY`

    **Bound to**: Server
=======
    Packet ID: 0x15
    State: Play
    Bound to: Server
>>>>>>> 672130ed
    """

    packet_id = 0x15
    bound_to = "server"
    state = State.PLAY

    def __init__(
        self,
        x: Double,
        feet_y: Double,
        z: Double,
        yaw: Float,
        pitch: Float,
        on_ground: Boolean,
    ):
        self.x = x
        self.feet_y = feet_y
        self.z = z
        self.yaw = yaw
        self.pitch = pitch
        self.on_ground = on_ground

    def __bytes__(self):
        return (
            self.packet_id.to_bytes(1, "big")
            + bytes(self.x)
            + bytes(self.feet_y)
            + bytes(self.z)
            + bytes(self.yaw)
            + bytes(self.pitch)
            + bytes(self.on_ground)
        )

    @classmethod
    def from_bytes(cls, data: BytesIO):
        # Fields: x (Double), feet_y (Double), z (Double), yaw (Float), pitch (Float), on_ground (Boolean)
        # x
        x = Double.from_bytes(data)
        # feet_y
        feet_y = Double.from_bytes(data)
        # z
        z = Double.from_bytes(data)
        # yaw
        yaw = Float.from_bytes(data)
        # pitch
        pitch = Float.from_bytes(data)
        # on_ground
        on_ground = Boolean.from_bytes(data)
        return cls(x, feet_y, z, yaw, pitch, on_ground)


class SetPlayerRotation(Packet):
    """
    Sent by the client when the player rotates.

<<<<<<< HEAD
    **Packet ID**: ``0x16``

    **State**: :attr:`.State.PLAY`

    **Bound to**: Server
=======
    Packet ID: 0x16
    State: Play
    Bound to: Server
>>>>>>> 672130ed
    """

    packet_id = 0x16
    bound_to = "server"
    state = State.PLAY

    def __init__(
        self,
        yaw: Float,
        pitch: Float,
        on_ground: Boolean,
    ):
        self.yaw = yaw
        self.pitch = pitch
        self.on_ground = on_ground

    def __bytes__(self):
        return (
            self.packet_id.to_bytes(1, "big")
            + bytes(self.yaw)
            + bytes(self.pitch)
            + bytes(self.on_ground)
        )

    @classmethod
    def from_bytes(cls, data: BytesIO):
        # Fields: yaw (Float), pitch (Float), on_ground (Boolean)
        # yaw
        yaw = Float.from_bytes(data)
        # pitch
        pitch = Float.from_bytes(data)
        # on_ground
        on_ground = Boolean.from_bytes(data)
        return cls(yaw, pitch, on_ground)


class SetPlayerOnGround(Packet):
    """
    Sent by the client when the player moves on the ground.

<<<<<<< HEAD
    **Packet ID**: ``0x17``

    **State**: :attr:`.State.PLAY`

    **Bound to**: Server
=======
    Packet ID: 0x17
    State: Play
    Bound to: Server
>>>>>>> 672130ed
    """

    packet_id = 0x17
    bound_to = "server"
    state = State.PLAY

    def __init__(
        self,
        on_ground: Boolean,
    ):
        self.on_ground = on_ground

    def __bytes__(self):
        return self.packet_id.to_bytes(1, "big") + bytes(self.on_ground)

    @classmethod
    def from_bytes(cls, data: BytesIO):
        # Fields: on_ground (Boolean)
        # on_ground
        on_ground = Boolean.from_bytes(data)
        return cls(on_ground)


class MoveVehicle(Packet):
    """
    Sent by the client when the player moves the vehicle.

<<<<<<< HEAD
    **Packet ID**: ``0x18``

    **State**: :attr:`.State.PLAY`

    **Bound to**: Server
=======
    Packet ID: 0x18
    State: Play
    Bound to: Server
>>>>>>> 672130ed
    """

    packet_id = 0x18
    bound_to = "server"
    state = State.PLAY

    def __init__(
        self,
        x: Double,
        y: Double,
        z: Double,
        yaw: Float,
        pitch: Float,
    ):
        self.x = x
        self.y = y
        self.z = z
        self.yaw = yaw
        self.pitch = pitch

    def __bytes__(self):
        return (
            self.packet_id.to_bytes(1, "big")
            + bytes(self.x)
            + bytes(self.y)
            + bytes(self.z)
            + bytes(self.yaw)
            + bytes(self.pitch)
        )

    @classmethod
    def from_bytes(cls, data: BytesIO):
        # Fields: x (Double), y (Double), z (Double), yaw (Float), pitch (Float)
        # x
        x = Double.from_bytes(data)
        # y
        y = Double.from_bytes(data)
        # z
        z = Double.from_bytes(data)
        # yaw
        yaw = Float.from_bytes(data)
        # pitch
        pitch = Float.from_bytes(data)
        return cls(x, y, z, yaw, pitch)


class PaddleBoat(Packet):
    """
    Sent by the client when the player paddles the boat.

<<<<<<< HEAD
    **Packet ID**: ``0x19``

    **State**: :attr:`.State.PLAY`

    **Bound to**: Server
=======
    Packet ID: 0x19
    State: Play
    Bound to: Server
>>>>>>> 672130ed
    """

    packet_id = 0x19
    bound_to = "server"
    state = State.PLAY

    def __init__(
        self,
        left_paddle_turning: Boolean,
        right_paddle_turning: Boolean,
    ):
        self.left_paddle_turning = left_paddle_turning
        self.right_paddle_turning = right_paddle_turning

    def __bytes__(self):
        return (
            self.packet_id.to_bytes(1, "big")
            + bytes(self.left_paddle_turning)
            + bytes(self.right_paddle_turning)
        )

    @classmethod
    def from_bytes(cls, data: BytesIO):
        # Fields: left_paddle_turning (Boolean), right_paddle_turning (Boolean)
        # left_paddle_turning
        left_paddle_turning = Boolean.from_bytes(data)
        # right_paddle_turning
        right_paddle_turning = Boolean.from_bytes(data)
        return cls(left_paddle_turning, right_paddle_turning)


class PickItem(Packet):
    """
    Sent by the client when the player picks an item.

<<<<<<< HEAD
    **Packet ID**: ``0x1A``

    **State**: :attr:`.State.PLAY`

    **Bound to**: Server
=======
    Packet ID: 0x1A
    State: Play
    Bound to: Server
>>>>>>> 672130ed
    """

    packet_id = 0x1A
    bound_to = "server"
    state = State.PLAY

    def __init__(
        self,
        slot: Varint,
    ):
        self.slot = slot

    def __bytes__(self):
        return self.packet_id.to_bytes(1, "big") + bytes(self.slot)

    @classmethod
    def from_bytes(cls, data: BytesIO):
        # Fields: slot (Varint)
        # slot
        slot = Varint.from_bytes(data)
        return cls(slot)


class PlaceRecipe(Packet):
    """
    Sent by the client when the player places a recipe.

<<<<<<< HEAD
    **Packet ID**: ``0x1B``

    **State**: :attr:`.State.PLAY`

    **Bound to**: Server
=======
    Packet ID: 0x1B
    State: Play
    Bound to: Server
>>>>>>> 672130ed
    """

    packet_id = 0x1B
    bound_to = "server"
    state = State.PLAY

    def __init__(
        self,
        window_id: Byte,
        recipe: Identifier,
        make_all: Boolean,
    ):
        self.window_id = window_id
        self.recipe = recipe
        self.make_all = make_all

    def __bytes__(self):
        return (
            self.packet_id.to_bytes(1, "big")
            + bytes(self.window_id)
            + bytes(self.recipe)
            + bytes(self.make_all)
        )

    @classmethod
    def from_bytes(cls, data: BytesIO):
        # Fields: window_id (Byte), recipe (Identifier), make_all (Boolean)
        # window_id
        window_id = Byte.from_bytes(data)
        # recipe
        recipe = Identifier.from_bytes(data)
        # make_all
        make_all = Boolean.from_bytes(data)
        return cls(window_id, recipe, make_all)


class ServerPlayerAbilities(Packet):
    """
    The vanilla client sends this packet when the
    player starts/stops flying with the Flags parameter changed accordingly.

<<<<<<< HEAD
    **Packet ID**: ``0x1C``

    **State**: :attr:`.State.PLAY`

    **Bound to**: Server
=======
    Packet ID: 0x1C
    State: Play
    Bound to: Server
>>>>>>> 672130ed
    """

    packet_id = 0x1C
    bound_to = "server"
    state = State.PLAY

    def __init__(
        self,
        flags: Byte,
    ):
        self.flags = flags

    def __bytes__(self):
        return self.packet_id.to_bytes(1, "big") + bytes(self.flags)

    @classmethod
    def from_bytes(cls, data: BytesIO):
        # Fields: flags (Byte)
        # flags
        flags = Byte.from_bytes(data)
        return cls(flags)


class PlayerAction(Packet):
    """
    Sent by the client when the player performs an action.

<<<<<<< HEAD
    **Packet ID**: ``0x1D``

    **State**: :attr:`.State.PLAY`

    **Bound to**: Server
=======
    Packet ID: 0x1D
    State: Play
    Bound to: Server
>>>>>>> 672130ed
    """

    packet_id = 0x1D
    bound_to = "server"
    state = State.PLAY

    def __init__(
        self,
        status: PlayerActionStatus,
        location: Position,
        face: BlockFace,
        sequence: Varint,
    ):
        self.status = status
        self.location = location
        self.face = face
        self.sequence = sequence

    def __bytes__(self):
        return (
            self.packet_id.to_bytes(1, "big")
            + bytes(self.status.value)
            + bytes(self.location)
            + bytes(self.face.value)
            + bytes(self.sequence)
        )

    @classmethod
    def from_bytes(cls, data: BytesIO):
        # Fields: status (Varint), location (Position), face (Varint), sequence (Varint)
        # status
        status = PlayerActionStatus.from_value(Varint.from_bytes(data))
        # location
        location = Position.from_bytes(data)
        # face
        face = BlockFace.from_value(Varint.from_bytes(data))
        # sequence
        sequence = Varint.from_bytes(data)
        return cls(status, location, face, sequence)


class PlayerCommand(Packet):
    """
    Sent by the client when the player uses a command.

<<<<<<< HEAD
    **Packet ID**: ``0x1E``

    **State**: :attr:`.State.PLAY`

    **Bound to**: Server
=======
    Packet ID: 0x1E
    State: Play
    Bound to: Server
>>>>>>> 672130ed
    """

    packet_id = 0x1E
    bound_to = "server"
    state = State.PLAY

    def __init__(
        self,
        entity_id: Varint,
        action_id: PlayerCommandAction,
        jump_boost: Varint,
    ):
        self.entity_id = entity_id
        self.action_id = action_id
        self.jump_boost = jump_boost

    def __bytes__(self):
        return (
            self.packet_id.to_bytes(1, "big")
            + bytes(self.entity_id)
            + bytes(self.action_id.value)
            + bytes(self.jump_boost)
        )

    @classmethod
    def from_bytes(cls, data: BytesIO):
        # Fields: entity_id (Varint), action_id (Varint), jump_boost (Varint)
        # entity_id
        entity_id = Varint.from_bytes(data)
        # action_id
        action_id = PlayerCommandAction.from_value(Varint.from_bytes(data))
        # jump_boost
        jump_boost = Varint.from_bytes(data)
        return cls(entity_id, action_id, jump_boost)


class PlayerInput(Packet):
    """
    Also known as 'Input' packet.

<<<<<<< HEAD
    **Packet ID**: ``0x1F``

    **State**: :attr:`.State.PLAY`

    **Bound to**: Server
=======
    Packet ID: 0x1F
    State: Play
    Bound to: Server
>>>>>>> 672130ed
    """

    packet_id = 0x1F
    bound_to = "server"
    state = State.PLAY

    def __init__(
        self,
        sideways: Float,
        forward: Float,
        flags: UnsignedByte,
    ):
        self.sideways = sideways
        self.forward = forward
        self.flags = flags

    def __bytes__(self):
        return (
            self.packet_id.to_bytes(1, "big")
            + bytes(self.sideways)
            + bytes(self.forward)
            + bytes(self.flags)
        )

    @classmethod
    def from_bytes(cls, data: BytesIO):
        # Fields: sideway (Float), forward (Float), flags (Byte)
        # sideway
        sideways = Float.from_bytes(data)
        # forward
        forward = Float.from_bytes(data)
        # flags
        flags = UnsignedByte.from_bytes(data)
        return cls(sideways, forward, flags)


class Pong(Packet):
    """
    Response to the clientbound packet (Ping) with the same id.

<<<<<<< HEAD
    **Packet ID**: ``0x20``

    **State**: :attr:`.State.PLAY`

    **Bound to**: Server
=======
    Packet ID: 0x20
    State: Status
    Bound to: Server
>>>>>>> 672130ed
    """

    packet_id = 0x20
    bound_to = "server"
    state = State.PLAY

    def __init__(
        self,
        id: Int,
    ):
        self.id = id

    def __bytes__(self):
        return self.packet_id.to_bytes(1, "big") + bytes(self.id)

    @classmethod
    def from_bytes(cls, data: BytesIO):
        # Fields: id (Int)
        # id
        id = Int.from_bytes(data)
        return cls(id)


class ChangeRecipeBookSettings(Packet):
    """
    Sent by the client when the player changes the recipe book settings.

    **Packet ID**: ``0x21``

    **State**: :attr:`.State.PLAY`

    **Bound to**: Server
    """

    packet_id = 0x21
    bound_to = "server"
    state = State.PLAY

    def __init__(
        self,
        book_id: RecipeBookID,
        book_open: Boolean,
        filter_active: Boolean,
    ):
        self.book_id = book_id
        self.book_open = book_open
        self.filter_active = filter_active

    def __bytes__(self):
        return (
            self.packet_id.to_bytes(1, "big")
            + bytes(self.book_id.value)
            + bytes(self.book_open)
            + bytes(self.filter_active)
        )

    @classmethod
    def from_bytes(cls, data: BytesIO):
        # Fields: book_id (Varint), book_open (Boolean), filter_active (Boolean)
        # book_id
        book_id = RecipeBookID.from_value(Varint.from_bytes(data))
        # book_open
        book_open = Boolean.from_bytes(data)
        # filter_active
        filter_active = Boolean.from_bytes(data)
        return cls(book_id, book_open, filter_active)


class SetSeenRecipe(Packet):
    """
    Sent by the client when the player sees a recipe.

    **Packet ID**: ``0x22``

    **State**: :attr:`.State.PLAY`

    **Bound to**: Server
    """

    packet_id = 0x22
    bound_to = "server"
    state = State.PLAY

    def __init__(
        self,
        recipe_id: Identifier,
    ):
        self.recipe_id = recipe_id

    def __bytes__(self):
        return self.packet_id.to_bytes(1, "big") + bytes(self.recipe_id)

    @classmethod
    def from_bytes(cls, data: BytesIO):
        # Fields: recipe_id (Identifier)
        # recipe_id
        recipe_id = Identifier.from_bytes(data)
        return cls(recipe_id)


class RenameItem(Packet):
    """
    Sent as a player is renaming an item in an anvil.
    Each keypress in the anvil UI sends a new packet.

    **Packet ID**: ``0x23``

    **State**: :attr:`.State.PLAY`

    **Bound to**: Server
    """

    packet_id = 0x23
    bound_to = "server"
    state = State.PLAY

    def __init__(
        self,
        item_name: String,
    ):
        self.item_name = item_name

    def __bytes__(self):
        return self.packet_id.to_bytes(1, "big") + bytes(self.item_name)

    @classmethod
    def from_bytes(cls, data: BytesIO):
        # Fields: item_name (String)
        # item_name
        item_name = String.from_bytes(data, max_length=32767)
        return cls(item_name)


class ResourcePack(Packet):
    """
    Sends the resource pack status to the server.

    **Packet ID**: ``0x24``

    **State**: :attr:`.State.PLAY`

    **Bound to**: Server
    """

    packet_id = 0x24
    bound_to = "server"
    state = State.PLAY

    def __init__(
        self,
        resource_pack_status: ResourcePackStatus,
    ):
        self.resource_pack_status = resource_pack_status

    def __bytes__(self):
        return self.packet_id.to_bytes(1, "big") + bytes(
            self.resource_pack_status.value
        )

    @classmethod
    def from_bytes(cls, data: BytesIO):
        # Fields: resource_pack_status (Varint)
        # resource_pack_status
        resource_pack_status = ResourcePackStatus.from_value(Varint.from_bytes(data))
        return cls(resource_pack_status)


class SeenAdvancements(Packet):
    """
    Sent by the client when the player sees an advancement.

    **Packet ID**: ``0x25``

    **State**: :attr:`.State.PLAY`

    **Bound to**: Server
    """

    packet_id = 0x25
    bound_to = "server"
    state = State.PLAY

    def __init__(
        self,
        action: SeenAdvancementsAction,
        tab_id: Identifier | None = None,
    ):
        self.action = action
        self.tab_id = tab_id

    def __bytes__(self):
        return (
            self.packet_id.to_bytes(1, "big")
            + bytes(self.action.value)
            + (bytes(self.tab_id) if self.tab_id is not None else b"")
        )

    @classmethod
    def from_bytes(cls, data: BytesIO):
        # Fields: action (Varint), tab_id (Identifier)
        # action
        action = SeenAdvancementsAction.from_value(Varint.from_bytes(data))
        # tab_id
        tab_id = (
            Identifier.from_bytes(data)
            if action == SeenAdvancementsAction.OPENED_TAB
            else None
        )
        return cls(action, tab_id)


class SelectTrade(Packet):
    """
    Sent by the client when the player selects a trade in a villager's trade UI.

    **Packet ID**: ``0x26``

    **State**: :attr:`.State.PLAY`

    **Bound to**: Server
    """

    packet_id = 0x26
    bound_to = "server"
    state = State.PLAY

    def __init__(
        self,
        selected_slot: Varint,
    ):
        self.selected_slot = selected_slot

    def __bytes__(self):
        return self.packet_id.to_bytes(1, "big") + bytes(self.selected_slot)

    @classmethod
    def from_bytes(cls, data: BytesIO):
        # Fields: selected_slot (Varint)
        # selected_slot
        selected_slot = Varint.from_bytes(data)
        return cls(selected_slot)


class SetBeaconEffect(Packet):
    """
    Sent by the client when the player sets the beacon effect.

    **Packet ID**: ``0x27``

    **State**: :attr:`.State.PLAY`

    **Bound to**: Server
    """

    packet_id = 0x27
    bound_to = "server"
    state = State.PLAY

    def __init__(
        self,
        primary_effect: Varint | None = None,
        secondary_effect: Varint | None = None,
    ):
        self.primary_effect = primary_effect
        self.secondary_effect = secondary_effect

    def __bytes__(self):
        return (
            self.packet_id.to_bytes(1, "big")
            + bytes(Boolean(self.primary_effect is not None))
            + bytes(self.primary_effect)
            + bytes(Boolean(self.secondary_effect is not None))
            + bytes(self.secondary_effect)
        )

    @classmethod
    def from_bytes(cls, data: BytesIO):
        # Fields: primary_effect (Varint), secondary_effect (Varint)
        # primary_effect
        primary_effect = Varint.from_bytes(data) if Boolean.from_bytes(data) else None
        # secondary_effect
        secondary_effect = Varint.from_bytes(data) if Boolean.from_bytes(data) else None
        return cls(primary_effect, secondary_effect)


class ServerSetHeldItem(Packet):
    """
    Sent by the client when the player changes their held item.

    **Packet ID**: ``0x28``

    **State**: :attr:`.State.PLAY`

    **Bound to**: Server
    """

    packet_id = 0x28
    bound_to = "server"
    state = State.PLAY

    def __init__(
        self,
        slot: Short,
    ):
        self.slot = slot

    def __bytes__(self):
        return self.packet_id.to_bytes(1, "big") + bytes(self.slot)

    @classmethod
    def from_bytes(cls, data: BytesIO):
        # Fields: slot (Varint)
        # slot
        slot = Short.from_bytes(data)
        return cls(slot)


class ProgramCommandBlock(Packet):
    """
    Sent by the client when the player programs a command block.

    **Packet ID**: ``0x29``

    **State**: :attr:`.State.PLAY`

    **Bound to**: Server
    """

    packet_id = 0x29
    bound_to = "server"
    state = State.PLAY

    def __init__(
        self, location: Position, command: String, mode: CommandBlockMode, flags: Byte
    ):
        self.location = location
        self.command = command
        self.mode = mode
        self.flags = flags

    def __bytes__(self):
        return (
            self.packet_id.to_bytes(1, "big")
            + bytes(self.location)
            + bytes(self.command)
            + bytes(self.mode.value)
            + bytes(self.flags)
        )

    @classmethod
    def from_bytes(cls, data: BytesIO):
        # Fields: location (Position), command (String), mode (Varint), flags (Byte)
        # location
        location = Position.from_bytes(data)
        # command
        command = String.from_bytes(data, max_length=32767)
        # mode
        mode = CommandBlockMode.from_value(Varint.from_bytes(data))
        # flags
        flags = Byte.from_bytes(data)
        return cls(location, command, mode, flags)


class ProgramCommandBlockMinecart(Packet):
    """
    Sent by the client when the player programs a command block minecart.

    **Packet ID**: ``0x2A``

    **State**: :attr:`.State.PLAY`

    **Bound to**: Server
    """

    packet_id = 0x2A
    bound_to = "server"
    state = State.PLAY

    def __init__(
        self,
        entity_id: Varint,
        command: String,
        track_output: Boolean,
    ):
        self.entity_id = entity_id
        self.command = command
        self.track_output = track_output

    def __bytes__(self):
        return (
            self.packet_id.to_bytes(1, "big")
            + bytes(self.entity_id)
            + bytes(self.command)
            + bytes(self.track_output)
        )

    @classmethod
    def from_bytes(cls, data: BytesIO):
        # Fields: entity_id (Varint), command (String), track_output (Boolean)
        # entity_id
        entity_id = Varint.from_bytes(data)
        # command
        command = String.from_bytes(data, max_length=32767)
        # track_output
        track_output = Boolean.from_bytes(data)
        return cls(entity_id, command, track_output)


class SetCreativeModeSlot(Packet):
    """
    Sent by the client when the player sets a slot in the creative inventory.

    **Packet ID**: ``0x2B``

    **State**: :attr:`.State.PLAY`

    **Bound to**: Server
    """

    packet_id = 0x2B
    bound_to = "server"
    state = State.PLAY

    def __init__(
        self,
        slot: Short,
        item: Slot,
    ):
        self.slot = slot
        self.item = item

    def __bytes__(self):
        return self.packet_id.to_bytes(1, "big") + bytes(self.slot) + bytes(self.item)

    @classmethod
    def from_bytes(cls, data: BytesIO):
        # Fields: slot (Short), item (Slot)
        # slot
        slot = Short.from_bytes(data)
        # item
        item = Slot.from_bytes(data)
        return cls(slot, item)


class ProgramJigsawBlock(Packet):
    """
    Sent when Done is pressed on the Jigsaw Block interface.

    **Packet ID**: ``0x2C``

    **State**: :attr:`.State.PLAY`

    **Bound to**: Server
    """

    packet_id = 0x2C
    bound_to = "server"
    state = State.PLAY

    def __init__(
        self,
        location: Position,
        name: Identifier,
        target: Identifier,
        pool: Identifier,
        final_state: String,
        joint: String,
    ):
        self.location = location
        self.name = name
        self.target = target
        self.pool = pool
        self.final_state = final_state
        self.joint = joint

    def __bytes__(self):
        return (
            self.packet_id.to_bytes(1, "big")
            + bytes(self.location)
            + bytes(self.name)
            + bytes(self.target)
            + bytes(self.pool)
            + bytes(self.final_state)
            + bytes(self.joint)
        )

    @classmethod
    def from_bytes(cls, data: BytesIO):
        # Fields: location (Position), name (Identifier), target (Identifier), pool (Identifier), final_state (String), joint (String)
        # location
        location = Position.from_bytes(data)
        # name
        name = Identifier.from_bytes(data)
        # target
        target = Identifier.from_bytes(data)
        # pool
        pool = Identifier.from_bytes(data)
        # final_state
        final_state = String.from_bytes(data, max_length=32767)
        # joint
        joint = String.from_bytes(data)
        return cls(location, name, target, pool, final_state, joint)


class ProgramStructureBlock(Packet):
    """
    Programs a structure block.

    **Packet ID**: ``0x2D``

    **State**: :attr:`.State.PLAY`

    **Bound to**: Server
    """

    packet_id = 0x2D
    bound_to = "server"
    state = State.PLAY

    def __init__(
        self,
        location: Position,
        action: ProgramStructureBlockAction,
        mode: ProgramStructureBlockMode,
        name: String,
        offset_x: Byte,
        offset_y: Byte,
        offset_z: Byte,
        size_x: Byte,
        size_y: Byte,
        size_z: Byte,
        mirror: ProgramStructureBlockMirror,
        rotation: ProgramStructureBlockRotation,
        metadata: String,
        integrity: Float,
        seed: Varlong,
        flags: Byte,
    ):
        self.location = location
        self.action = action
        self.mode = mode
        self.name = name
        self.offset_x = offset_x
        self.offset_y = offset_y
        self.offset_z = offset_z
        self.size_x = size_x
        self.size_y = size_y
        self.size_z = size_z
        self.mirror = mirror
        self.rotation = rotation
        self.metadata = metadata
        self.integrity = integrity
        self.seed = seed
        self.flags = flags

    def __bytes__(self):
        return (
            self.packet_id.to_bytes(1, "big")
            + bytes(self.location)
            + bytes(self.action)
            + bytes(self.mode)
            + bytes(self.name)
            + bytes(self.offset_x)
            + bytes(self.offset_y)
            + bytes(self.offset_z)
            + bytes(self.size_x)
            + bytes(self.size_y)
            + bytes(self.size_z)
            + bytes(self.mirror)
            + bytes(self.rotation)
            + bytes(self.metadata)
            + bytes(self.integrity)
            + bytes(self.seed)
            + bytes(self.flags)
        )

    @classmethod
    def from_bytes(cls, data: BytesIO):
        # Fields: location (Position), action (ProgramStructureBlockAction),
        # mode (ProgramStructureBlockMode), name (String), offset_x (Byte),
        # offset_y (Byte), offset_z (Byte), size_x (Byte), size_y (Byte), size_z (Byte),
        # mirror (ProgramStructureBlockMirror), rotation (ProgramStructureBlockRotation),
        # metadata (String), integrity (Float), seed (Varlong), flags (Byte)
        # location
        location = Position.from_bytes(data)
        # action
        action = ProgramStructureBlockAction.from_value(Varint.from_bytes(data))
        # mode
        mode = ProgramStructureBlockMode.from_value(Varint.from_bytes(data))
        # name
        name = String.from_bytes(data, max_length=32767)
        # offset_x
        offset_x = Byte.from_bytes(data)
        # offset_y
        offset_y = Byte.from_bytes(data)
        # offset_z
        offset_z = Byte.from_bytes(data)
        # size_x
        size_x = Byte.from_bytes(data)
        # size_y
        size_y = Byte.from_bytes(data)
        # size_z
        size_z = Byte.from_bytes(data)
        # mirror
        mirror = ProgramStructureBlockMirror.from_value(Varint.from_bytes(data))
        # rotation
        rotation = ProgramStructureBlockRotation.from_value(Varint.from_bytes(data))
        # metadata
        metadata = String.from_bytes(data, max_length=128)
        # integrity
        integrity = Float.from_bytes(data)
        # seed
        seed = Varlong.from_bytes(data)
        # flags
        flags = Byte.from_bytes(data)
        return cls(
            location,
            action,
            mode,
            name,
            offset_x,
            offset_y,
            offset_z,
            size_x,
            size_y,
            size_z,
            mirror,
            rotation,
            metadata,
            integrity,
            seed,
            flags,
        )


class UpdateSign(Packet):
    """
    Updates a sign.

    **Packet ID**: ``0x2E``

    **State**: :attr:`.State.PLAY`

    **Bound to**: Server
    """

    packet_id = 0x2E
    bound_to = "server"
    state = State.PLAY

    def __init__(
        self,
        location: Position,
        line_1: String,
        line_2: String,
        line_3: String,
        line_4: String,
    ):
        self.location = location
        self.line_1 = line_1
        self.line_2 = line_2
        self.line_3 = line_3
        self.line_4 = line_4

    def __bytes__(self):
        return (
            self.packet_id.to_bytes(1, "big")
            + bytes(self.location)
            + bytes(self.line_1)
            + bytes(self.line_2)
            + bytes(self.line_3)
            + bytes(self.line_4)
        )

    @classmethod
    def from_bytes(cls, data: BytesIO):
        # Fields: location (Position), line_1 (String), line_2 (String), line_3 (String), line_4 (String)
        # location
        location = Position.from_bytes(data)
        # line_1
        line_1 = String.from_bytes(data, max_length=384)
        # line_2
        line_2 = String.from_bytes(data, max_length=384)
        # line_3
        line_3 = String.from_bytes(data, max_length=384)
        # line_4
        line_4 = String.from_bytes(data, max_length=384)
        return cls(location, line_1, line_2, line_3, line_4)


class SwingArm(Packet):
    """
    Swings the player's arm.

    **Packet ID**: ``0x2F``

    **State**: :attr:`.State.PLAY`

    **Bound to**: Server
    """

    packet_id = 0x2F
    bound_to = "server"
    state = State.PLAY

    def __init__(self, hand: Hand):
        self.hand = hand

    def __bytes__(self):
        return self.packet_id.to_bytes(1, "big") + bytes(self.hand)

    @classmethod
    def from_bytes(cls, data: BytesIO):
        # Fields: hand (Hand)
        # hand
        hand = Hand.from_value(Varint.from_bytes(data))
        return cls(hand)


class TeleportToEntity(Packet):
    """
    Teleports the player to the entity.

    **Packet ID**: ``0x30``

    **State**: :attr:`.State.PLAY`

    **Bound to**: Server
    """

    packet_id = 0x30
    bound_to = "server"
    state = State.PLAY

    def __init__(self, target_player: UUID):
        self.target_player = target_player

    def __bytes__(self):
        return self.packet_id.to_bytes(1, "big") + bytes(self.target_player)

    @classmethod
    def from_bytes(cls, data: BytesIO):
        # Fields: target_player (UUID)
        # target_player
        target_player = UUID.from_bytes(data)
        return cls(target_player)


class UseItemOn(Packet):
    """
    Uses an item on a block or entity.

    **Packet ID**: ``0x31``

    **State**: :attr:`.State.PLAY`

    **Bound to**: Server
    """

    packet_id = 0x31
    bound_to = "server"
    state = State.PLAY

    def __init__(
        self,
        hand: Hand,
        location: Position,
        face: BlockFace,
        cursor_x: Float,
        cursor_y: Float,
        cursor_z: Float,
        inside_block: Boolean,
        sequence: Varint,
    ):
        self.hand = hand
        self.location = location
        self.face = face
        self.cursor_x = cursor_x
        self.cursor_y = cursor_y
        self.cursor_z = cursor_z
        self.inside_block = inside_block
        self.sequence = sequence

    def __bytes__(self):
        return (
            self.packet_id.to_bytes(1, "big")
            + bytes(self.hand)
            + bytes(self.location)
            + bytes(self.face)
            + bytes(self.cursor_x)
            + bytes(self.cursor_y)
            + bytes(self.cursor_z)
            + bytes(self.inside_block)
            + bytes(self.sequence)
        )

    @classmethod
    def from_bytes(cls, data: BytesIO):
        # Fields: hand (Hand), location (Position), face (BlockFace), cursor_x (Float), cursor_y (Float), cursor_z (Float), inside_block (Boolean), sequence (Varint)
        # hand
        hand = Hand.from_value(Varint.from_bytes(data))
        # location
        location = Position.from_bytes(data)
        # face
        face = BlockFace.from_value(Varint.from_bytes(data))
        # cursor_x
        cursor_x = Float.from_bytes(data)
        # cursor_y
        cursor_y = Float.from_bytes(data)
        # cursor_z
        cursor_z = Float.from_bytes(data)
        # inside_block
        inside_block = Boolean.from_bytes(data)
        # sequence
        sequence = Varint.from_bytes(data)
        return cls(
            hand, location, face, cursor_x, cursor_y, cursor_z, inside_block, sequence
        )


class UseItem(Packet):
    """
    Uses an item.

    **Packet ID**: ``0x32``

    **State**: :attr:`.State.PLAY`

    **Bound to**: Server
    """

    packet_id = 0x32
    bound_to = "server"
    state = State.PLAY

    def __init__(self, hand: Hand, sequence: Varint):
        self.hand = hand
        self.sequence = sequence

    def __bytes__(self):
        return (
            self.packet_id.to_bytes(1, "big") + bytes(self.hand) + bytes(self.sequence)
        )

    @classmethod
    def from_bytes(cls, data: BytesIO):
        # Fields: hand (Hand), sequence (Varint)
        # hand
        hand = Hand.from_value(Varint.from_bytes(data))
        # sequence
        sequence = Varint.from_bytes(data)
        return cls(hand, sequence)<|MERGE_RESOLUTION|>--- conflicted
+++ resolved
@@ -328,17 +328,11 @@
     """
     Sent by client to send information about the player session.
 
-<<<<<<< HEAD
     **Packet ID**: ``0x06``
 
     **State**: :attr:`.State.PLAY`
 
     **Bound to**: Server
-=======
-    Packet ID: 0x06
-    State: Play
-    Bound to: Server
->>>>>>> 672130ed
     """
 
     packet_id = 0x06
@@ -373,7 +367,7 @@
     """
     Sent by client to send a command.
 
-    **Packet ID**: ``0x06``
+    **Packet ID**: ``0x07``
 
     **State**: :attr:`.State.PLAY`
 
@@ -405,17 +399,11 @@
     """
     Sent by client to send information about the client.
 
-<<<<<<< HEAD
     **Packet ID**: ``0x08``
 
     **State**: :attr:`.State.PLAY`
 
     **Bound to**: Server
-=======
-    Packet ID: 0x08
-    State: Play
-    Bound to: Server
->>>>>>> 672130ed
     """
 
     packet_id = 0x08
@@ -492,17 +480,11 @@
     """
     Sent when the client needs to tab-complete a minecraft:ask_server suggestion type.
 
-<<<<<<< HEAD
     **Packet ID**: ``0x09``
 
     **State**: :attr:`.State.PLAY`
 
     **Bound to**: Server
-=======
-    Packet ID: 0x09
-    State: Play
-    Bound to: Server
->>>>>>> 672130ed
     """
 
     packet_id = 0x09
@@ -538,17 +520,11 @@
     """
     Used when clicking on window buttons.
 
-<<<<<<< HEAD
     **Packet ID**: ``0x0A``
 
     **State**: :attr:`.State.PLAY`
 
     **Bound to**: Server
-=======
-    Packet ID: 0x0A
-    State: Play
-    Bound to: Server
->>>>>>> 672130ed
     """
 
     packet_id = 0x0A
@@ -584,17 +560,11 @@
     """
     Sent by the client when the player clicks on a slot in a window.
 
-<<<<<<< HEAD
     **Packet ID**: ``0x0B``
 
     **State**: :attr:`.State.PLAY`
 
     **Bound to**: Server
-=======
-    Packet ID: 0x0B
-    State: Play
-    Bound to: Server
->>>>>>> 672130ed
     """
 
     packet_id = 0x0B
@@ -669,17 +639,11 @@
     """
     Sent by the client when the player closes a window.
 
-<<<<<<< HEAD
     **Packet ID**: ``0x0C``
 
     **State**: :attr:`.State.PLAY`
 
     **Bound to**: Server
-=======
-    Packet ID: 0x0C
-    State: Play
-    Bound to: Server
->>>>>>> 672130ed
     """
 
     packet_id = 0x0C
@@ -707,17 +671,11 @@
     """
     Sent by the client when it wants to send a plugin message to the server.
 
-<<<<<<< HEAD
     **Packet ID**: ``0x0D``
 
     **State**: :attr:`.State.PLAY`
 
     **Bound to**: Server
-=======
-    Packet ID: 0x0D
-    State: Play
-    Bound to: Server
->>>>>>> 672130ed
     """
 
     packet_id = 0x0D
@@ -751,17 +709,11 @@
     """
     Sent by the client when the player edits a book.
 
-<<<<<<< HEAD
     **Packet ID**: ``0x0E``
 
     **State**: :attr:`.State.PLAY`
 
     **Bound to**: Server
-=======
-    Packet ID: 0x0E
-    State: Play
-    Bound to: Server
->>>>>>> 672130ed
     """
 
     packet_id = 0x0E
@@ -805,17 +757,11 @@
     """
     Sent by the client when the player queries an entity's tags.
 
-<<<<<<< HEAD
     **Packet ID**: ``0x0F``
 
     **State**: :attr:`.State.PLAY`
 
     **Bound to**: Server
-=======
-    Packet ID: 0x0F
-    State: Play
-    Bound to: Server
->>>>>>> 672130ed
     """
 
     packet_id = 0x0F
@@ -851,17 +797,11 @@
     """
     Sent by the client when the player interacts with an entity.
 
-<<<<<<< HEAD
     **Packet ID**: ``0x10``
 
     **State**: :attr:`.State.PLAY`
 
     **Bound to**: Server
-=======
-    Packet ID: 0x10
-    State: Play
-    Bound to: Server
->>>>>>> 672130ed
     """
 
     packet_id = 0x10
@@ -931,17 +871,11 @@
     """
     Sent by the client when the player generates a jigsaw structure.
 
-<<<<<<< HEAD
     **Packet ID**: ``0x11``
 
     **State**: :attr:`.State.PLAY`
 
     **Bound to**: Server
-=======
-    Packet ID: 0x11
-    State: Play
-    Bound to: Server
->>>>>>> 672130ed
     """
 
     packet_id = 0x11
@@ -982,17 +916,11 @@
     """
     Sent by the client to keep the connection alive.
 
-<<<<<<< HEAD
     **Packet ID**: ``0x12``
 
     **State**: :attr:`.State.PLAY`
 
     **Bound to**: Server
-=======
-    Packet ID: 0x12
-    State: Play
-    Bound to: Server
->>>>>>> 672130ed
     """
 
     packet_id = 0x12
@@ -1020,17 +948,11 @@
     """
     Sent by the client when the player locks the difficulty.
 
-<<<<<<< HEAD
     **Packet ID**: ``0x13``
 
     **State**: :attr:`.State.PLAY`
 
     **Bound to**: Server
-=======
-    Packet ID: 0x13
-    State: Play
-    Bound to: Server
->>>>>>> 672130ed
     """
 
     packet_id = 0x13
@@ -1058,17 +980,11 @@
     """
     Updates the player's XYZ position on the server.
 
-<<<<<<< HEAD
     **Packet ID**: ``0x14``
 
     **State**: :attr:`.State.PLAY`
 
     **Bound to**: Server
-=======
-    Packet ID: 0x14
-    State: Play
-    Bound to: Server
->>>>>>> 672130ed
     """
 
     packet_id = 0x14
@@ -1114,17 +1030,11 @@
     """
     Sent by the client when the player moves and rotates.
 
-<<<<<<< HEAD
     **Packet ID**: ``0x15``
 
     **State**: :attr:`.State.PLAY`
 
     **Bound to**: Server
-=======
-    Packet ID: 0x15
-    State: Play
-    Bound to: Server
->>>>>>> 672130ed
     """
 
     packet_id = 0x15
@@ -1180,17 +1090,11 @@
     """
     Sent by the client when the player rotates.
 
-<<<<<<< HEAD
     **Packet ID**: ``0x16``
 
     **State**: :attr:`.State.PLAY`
 
     **Bound to**: Server
-=======
-    Packet ID: 0x16
-    State: Play
-    Bound to: Server
->>>>>>> 672130ed
     """
 
     packet_id = 0x16
@@ -1231,17 +1135,11 @@
     """
     Sent by the client when the player moves on the ground.
 
-<<<<<<< HEAD
     **Packet ID**: ``0x17``
 
     **State**: :attr:`.State.PLAY`
 
     **Bound to**: Server
-=======
-    Packet ID: 0x17
-    State: Play
-    Bound to: Server
->>>>>>> 672130ed
     """
 
     packet_id = 0x17
@@ -1269,17 +1167,11 @@
     """
     Sent by the client when the player moves the vehicle.
 
-<<<<<<< HEAD
     **Packet ID**: ``0x18``
 
     **State**: :attr:`.State.PLAY`
 
     **Bound to**: Server
-=======
-    Packet ID: 0x18
-    State: Play
-    Bound to: Server
->>>>>>> 672130ed
     """
 
     packet_id = 0x18
@@ -1330,17 +1222,11 @@
     """
     Sent by the client when the player paddles the boat.
 
-<<<<<<< HEAD
     **Packet ID**: ``0x19``
 
     **State**: :attr:`.State.PLAY`
 
     **Bound to**: Server
-=======
-    Packet ID: 0x19
-    State: Play
-    Bound to: Server
->>>>>>> 672130ed
     """
 
     packet_id = 0x19
@@ -1376,17 +1262,11 @@
     """
     Sent by the client when the player picks an item.
 
-<<<<<<< HEAD
     **Packet ID**: ``0x1A``
 
     **State**: :attr:`.State.PLAY`
 
     **Bound to**: Server
-=======
-    Packet ID: 0x1A
-    State: Play
-    Bound to: Server
->>>>>>> 672130ed
     """
 
     packet_id = 0x1A
@@ -1414,17 +1294,11 @@
     """
     Sent by the client when the player places a recipe.
 
-<<<<<<< HEAD
     **Packet ID**: ``0x1B``
 
     **State**: :attr:`.State.PLAY`
 
     **Bound to**: Server
-=======
-    Packet ID: 0x1B
-    State: Play
-    Bound to: Server
->>>>>>> 672130ed
     """
 
     packet_id = 0x1B
@@ -1466,17 +1340,11 @@
     The vanilla client sends this packet when the
     player starts/stops flying with the Flags parameter changed accordingly.
 
-<<<<<<< HEAD
     **Packet ID**: ``0x1C``
 
     **State**: :attr:`.State.PLAY`
 
     **Bound to**: Server
-=======
-    Packet ID: 0x1C
-    State: Play
-    Bound to: Server
->>>>>>> 672130ed
     """
 
     packet_id = 0x1C
@@ -1504,17 +1372,11 @@
     """
     Sent by the client when the player performs an action.
 
-<<<<<<< HEAD
     **Packet ID**: ``0x1D``
 
     **State**: :attr:`.State.PLAY`
 
     **Bound to**: Server
-=======
-    Packet ID: 0x1D
-    State: Play
-    Bound to: Server
->>>>>>> 672130ed
     """
 
     packet_id = 0x1D
@@ -1560,17 +1422,11 @@
     """
     Sent by the client when the player uses a command.
 
-<<<<<<< HEAD
     **Packet ID**: ``0x1E``
 
     **State**: :attr:`.State.PLAY`
 
     **Bound to**: Server
-=======
-    Packet ID: 0x1E
-    State: Play
-    Bound to: Server
->>>>>>> 672130ed
     """
 
     packet_id = 0x1E
@@ -1611,17 +1467,11 @@
     """
     Also known as 'Input' packet.
 
-<<<<<<< HEAD
     **Packet ID**: ``0x1F``
 
     **State**: :attr:`.State.PLAY`
 
     **Bound to**: Server
-=======
-    Packet ID: 0x1F
-    State: Play
-    Bound to: Server
->>>>>>> 672130ed
     """
 
     packet_id = 0x1F
@@ -1662,17 +1512,11 @@
     """
     Response to the clientbound packet (Ping) with the same id.
 
-<<<<<<< HEAD
     **Packet ID**: ``0x20``
 
     **State**: :attr:`.State.PLAY`
 
     **Bound to**: Server
-=======
-    Packet ID: 0x20
-    State: Status
-    Bound to: Server
->>>>>>> 672130ed
     """
 
     packet_id = 0x20
