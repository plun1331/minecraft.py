--- conflicted
+++ resolved
@@ -5029,7 +5029,6 @@
         features = []
         for _ in range(Varint.from_bytes(data)):
             features.append(Identifier.from_bytes(data))
-<<<<<<< HEAD
         return cls(features)
 
 
@@ -5121,7 +5120,4 @@
         recipes = []
         for _ in range(Varint.from_bytes(data)):
             recipes.append(Recipe.from_bytes(data))
-        return cls(recipes)
-=======
-        return cls(features)
->>>>>>> f2fed572
+        return cls(recipes)