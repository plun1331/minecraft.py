#  Copyright (c) 2023, plun1331
#
#  Redistribution and use in source and binary forms, with or without
#  modification, are permitted provided that the following conditions are met:
#
#  1. Redistributions of source code must retain the above copyright notice, this
#     list of conditions and the following disclaimer.
#
#  2. Redistributions in binary form must reproduce the above copyright notice,
#     this list of conditions and the following disclaimer in the documentation
#     and/or other materials provided with the distribution.
#
#  3. Neither the name of the copyright holder nor the names of its
#     contributors may be used to endorse or promote products derived from
#     this software without specific prior written permission.
#
#  THIS SOFTWARE IS PROVIDED BY THE COPYRIGHT HOLDERS AND CONTRIBUTORS "AS IS"
#  AND ANY EXPRESS OR IMPLIED WARRANTIES, INCLUDING, BUT NOT LIMITED TO, THE
#  IMPLIED WARRANTIES OF MERCHANTABILITY AND FITNESS FOR A PARTICULAR PURPOSE ARE
#  DISCLAIMED. IN NO EVENT SHALL THE COPYRIGHT HOLDER OR CONTRIBUTORS BE LIABLE
#  FOR ANY DIRECT, INDIRECT, INCIDENTAL, SPECIAL, EXEMPLARY, OR CONSEQUENTIAL
#  DAMAGES (INCLUDING, BUT NOT LIMITED TO, PROCUREMENT OF SUBSTITUTE GOODS OR
#  SERVICES; LOSS OF USE, DATA, OR PROFITS; OR BUSINESS INTERRUPTION) HOWEVER
#  CAUSED AND ON ANY THEORY OF LIABILITY, WHETHER IN CONTRACT, STRICT LIABILITY,
#  OR TORT (INCLUDING NEGLIGENCE OR OTHERWISE) ARISING IN ANY WAY OUT OF THE USE
#  OF THIS SOFTWARE, EVEN IF ADVISED OF THE POSSIBILITY OF SUCH DAMAGE.

from __future__ import annotations

import json
import struct
import uuid
from io import BytesIO
from types import FrameType
from typing import Any

from nbt import nbt

from .command_parsers import parsers as cmd_parsers

try:
    from typing import Self
except ImportError:
    from typing_extensions import Self

__all__ = (
    "DataType",
    "Boolean",
    "Byte",
    "UnsignedByte",
    "Short",
    "UnsignedShort",
    "Int",
    "Long",
    "Float",
    "Double",
    "String",
    "Chat",
    "Identifier",
    "Varint",
    "Varlong",
    "Position",
    "Angle",
    "UUID",
    "NBT",
    "Slot",
    "ByteArray",
    "EntityMetadataEntry",
    "VillagerData",
    "EntityMetadata",
    "CommandNode",
    "CommandSuggestionMatch",
    "Statistic",
    "BlockEntity",
    "BitSet",
    "MapIcon",
    "Property",
    "Trade",
    "_DataProxy",
    "PlayerInfoUpdatePlayer",
    "Advancement",
    "AdvancementProgress",
    "CriterionProgress",
    "AdvancementDisplay",
    "Recipe",
    "ParticleType",
)


class DataType:
    """
    The base class for all data types.
    """
    def __bytes__(self) -> bytes:
        raise NotImplementedError

    @classmethod
    def from_bytes(cls, data: BytesIO) -> Self:
        raise NotImplementedError

    def __repr__(self) -> str:
        return f"{self.__class__.__name__}({' '.join([f'{k}={v}' for k, v in self.__dict__.items()])})"

    def __eq__(self, other: Any) -> bool:
        if isinstance(other, self.__class__):
            return self.__dict__ == other.__dict__
        return False

    def __ne__(self, other: Any) -> bool:
        if isinstance(other, self.__class__):
            return self.__dict__ != other.__dict__
        return False


class Boolean(DataType):
    """
    Represents a boolean value.

    :ivar value: The value of this data type. (:class:`bool`)
    """
    def __init__(self, value: bool):
        self.value = value

    def __bytes__(self) -> bytes:
        return bytes([self.value])

    @classmethod
    def from_bytes(cls, data: BytesIO) -> Self:
        return cls(bool(data.read(1)[0]))

    def __bool__(self):
        return self.value


class Byte(DataType):
    """
    Represents a byte.

    :ivar value: The value of this data type. (:class:`int`)
    """
    def __init__(self, value: int):
        self.value = value

    def __bytes__(self) -> bytes:
        return bytes([self.value])

    @classmethod
    def from_bytes(cls, data: BytesIO) -> Self:
        return cls(data.read(1)[0])


class UnsignedByte(DataType):
    """
    Represents an unsigned byte.

    :ivar value: The value of this data type. (:class:`int`)
    """
    def __init__(self, value: int):
        self.value = value

    def __bytes__(self) -> bytes:
        return bytes([self.value])

    @classmethod
    def from_bytes(cls, data: BytesIO) -> Self:
        return cls(data.read(1)[0])


class Short(DataType):
    """
    Represents a short.

    :ivar value: The value of this data type. (:class:`int`)
    """
    def __init__(self, value: int):
        self.value = value

    def __bytes__(self) -> bytes:
        return struct.pack(">h", self.value)

    @classmethod
    def from_bytes(cls, data: BytesIO) -> Self:
        return cls(struct.unpack(">h", data.read(2))[0])


class UnsignedShort(DataType):
    """
    Represents an unsigned short.

    :ivar value: The value of this data type. (:class:`int`)
    """
    def __init__(self, value: int):
        self.value = value

    def __bytes__(self) -> bytes:
        return struct.pack(">H", self.value)

    @classmethod
    def from_bytes(cls, data: BytesIO) -> Self:
        return cls(struct.unpack(">H", data.read(2))[0])


class Int(DataType):
    """
    Represents an integer.

    :ivar value: The value of this data type. (:class:`int`)
    """
    def __init__(self, value: int):
        self.value = value

    def __bytes__(self) -> bytes:
        return struct.pack(">i", self.value)

    @classmethod
    def from_bytes(cls, data: BytesIO) -> Self:
        return cls(struct.unpack(">i", data.read(4))[0])


class Long(DataType):
    """
    Represents a long.

    :ivar value: The value of this data type. (:class:`int`)
    """
    def __init__(self, value: int):
        self.value = value

    def __bytes__(self) -> bytes:
        return struct.pack(">q", self.value)

    @classmethod
    def from_bytes(cls, data: BytesIO) -> Self:
        return cls(struct.unpack(">q", data.read(8))[0])


class Float(DataType):
    def __init__(self, value: float):
        self.value = value

    def __bytes__(self) -> bytes:
        return struct.pack(">f", self.value)

    @classmethod
    def from_bytes(cls, data: BytesIO) -> Self:
        return cls(struct.unpack(">f", data.read(4))[0])


class Double(DataType):
    """
    Represents a double.

    :ivar value: The value of this data type. (:class:`int`)
    """
    def __init__(self, value: float):
        self.value = value

    def __bytes__(self) -> bytes:
        return struct.pack(">d", self.value)

    @classmethod
    def from_bytes(cls, data: BytesIO) -> Self:
        return cls(struct.unpack(">d", data.read(8))[0])


class String(DataType):
    """
    Represents a string.

    :ivar value: The value of this data type. (:class:`str`)
    """
    def __init__(self, value: str):
        self.value = value

    def __bytes__(self) -> bytes:
        return bytes(Varint(len(self.value))) + self.value.encode("utf-8")

    @classmethod
    def from_bytes(cls, data: BytesIO, *, max_length: int = None) -> Self:
        length = Varint.from_bytes(data)
        if max_length is not None and length.value > (max_length * 4) + 3:
            raise ValueError(
                f"String length {length.value} exceeds max length {max_length}"
            )
        data = data.read(length.value)
        if len(data) != length.value:
            raise ValueError("String length mismatch")
        return cls(data.decode("utf-8"))


class Chat(String):
    """
    Represents chat data.

    :ivar value: The value of this data type. (:class:`str`)
    """
    @property
    def json(self):
        """The parsed JSON data of this chat data. (:class:`dict`))"""
        return json.loads(self.value)

    @classmethod
    def from_bytes(cls, data: BytesIO) -> Self:
        return super().from_bytes(data, max_length=262144)


class Identifier(String):
    """
    Represents an identifier.

    :ivar value: The value of this data type. (:class:`str`)
    """
    @classmethod
    def from_bytes(cls, data: BytesIO) -> Self:
        return super().from_bytes(data, max_length=32767)


class Varint(DataType):
    """
    Represents a variable integer.

    :ivar value: The value of this data type. (:class:`int`)
    """
    def __init__(self, value: int):
        self.value = value

    def __bytes__(self) -> bytes:
        value = self.value
        data = bytes()
        while True:
            if (value & ~0x7F) == 0:
                data += bytes([value])
                break
            data += bytes([(value & 0x7F) | 0x80])
            value >>= 7
        return bytes(data)

    @classmethod
    def from_bytes(cls, data: BytesIO, *, max_size: int = 5) -> Self:
        value = 0
        bits_read = 0

        while True:
            current_byte = data.read(1)[0]
            value |= (current_byte & 0x7F) << bits_read
            bits_read += 7

            if bits_read > 35:
                raise ValueError("Varint is too big")

            if (current_byte & 0x80) == 0:
                break

        if (value & 0x80000000) != 0:
            value = -((value ^ 0xFFFFFFFF) + 1)
        return cls(value)


<<<<<<< HEAD
class Varlong(DataType):
    def __init__(self, value: int):
        self.value = value

    def __bytes__(self) -> bytes:
        value = self.value
        data = bytes()
        while True:
            if (value & ~0x7F) == 0:
                data += bytes([value])
                break
            data += bytes([(value & 0x7F) | 0x80])
            value >>= 7
        return bytes(data)

=======
class Varlong(Varint):
    """
    Represents a variable long.

    :ivar value: The value of this data type. (:class:`int`)
    """
>>>>>>> e87ff7de
    @classmethod
    def from_bytes(cls, data: BytesIO, *, max_size: int = 5) -> Self:
        value = 0
        bits_read = 0

        while True:
            current_byte = data.read(1)[0]
            value |= (current_byte & 0x7F) << bits_read
            bits_read += 7

            if bits_read > 64:
                raise Exception("Varlong is too big")

            if (current_byte & 0x80) == 0:
                break

        if (value & 0x8000000000000000) != 0:
            value = -((value ^ 0xFFFFFFFFFFFFFFFF) + 1)

        return cls(value)


class EntityMetadataEntry:
    """
    Represents entity metadata.

    :ivar index: The index key for this entry. (:class:`UnsignedByte`)
    :ivar type: The type of index. (:class:`Varint`)
    :ivar value: The value of this entry. (:class:`DataType`)
    """
    def __init__(self, index: UnsignedByte, type: Varint, value: DataType):
        self.index = index
        self.type = type
        self.value = value

    def __bytes__(self) -> bytes:
        return bytes(self.index) + bytes(self.type) + bytes(self.value)

    @classmethod
    def from_bytes(cls, data: BytesIO, index: UnsignedByte) -> Self:
        type = Varint.from_bytes(data)
        value = {
            0: Byte.from_bytes,
            1: Varint.from_bytes,
            2: Varlong.from_bytes,
            3: Float.from_bytes,
            4: String.from_bytes,
            5: Chat.from_bytes,
            6: Chat.from_bytes,
            7: Slot.from_bytes,
            8: Boolean.from_bytes,
            9: Rotation.from_bytes,
            10: Position.from_bytes,
            11: Position.from_bytes,
            12: Varint.from_bytes,
            13: UUID.from_bytes,
            14: Varint.from_bytes,
            15: NBT.from_bytes,
            16: ParticleType.from_bytes,
            17: VillagerData.from_bytes,
            18: Varint.from_bytes,
            19: Varint.from_bytes,
            20: Varint.from_bytes,
            21: Varint.from_bytes,
            22: GlobalPos.from_bytes,
            23: Varint.from_bytes,
        }[type.value](data)
        return cls(index, type, value)


class Rotation(DataType):
    """
    Represents the rotation of something.

    :ivar x: The x rotation. (:class:`Float`)
    :ivar y: The y rotation. (:class:`Float`)
    :ivar z: The z rotation. (:class:`Float`)
    """
    def __init__(self, x: Float, y: Float, z: Float):
        self.x = x
        self.y = y
        self.z = z

    def __bytes__(self) -> bytes:
        return bytes(self.x) + bytes(self.y) + bytes(self.z)

    @classmethod
    def from_bytes(cls, data: BytesIO) -> Self:
        return cls(
            Float.from_bytes(data), Float.from_bytes(data), Float.from_bytes(data)
        )


class ParticleType(DataType):
    def __init__(self, name: Identifier, id: Varint, data: bytes):
        self.name: Identifier = name
        self.id: Varint = id
        self.data: bytes = data

    def __bytes__(self) -> bytes:
        return bytes(self.name) + bytes(self.id) + self.data

    @classmethod
    def from_bytes(cls, data: BytesIO) -> Self:
        return cls(
            Identifier.from_bytes(data),
            Varint.from_bytes(data),
            data.read(),
        )


class VillagerData(DataType):
    def __init__(self, type: Varint, profession: Varint, level: Varint):
        self.type = type
        self.profession = profession
        self.level = level

    def __bytes__(self) -> bytes:
        return bytes(self.type) + bytes(self.profession) + bytes(self.level)

    @classmethod
    def from_bytes(cls, data: BytesIO) -> Self:
        return cls(
            Varint.from_bytes(data),
            Varint.from_bytes(data),
            Varint.from_bytes(data),
        )


class GlobalPos(DataType):
    def __init__(self, dimension: Identifier, position: "Position"):
        self.dimension = dimension
        self.position = position

    def __bytes__(self) -> bytes:
        return bytes(self.dimension) + bytes(self.position)

    @classmethod
    def from_bytes(cls, data: BytesIO) -> Self:
        return cls(
            Identifier.from_bytes(data),
            Position.from_bytes(data),
        )


class EntityMetadata(DataType):
    def __init__(self, entries: list[EntityMetadataEntry]):
        self.entries = entries

    def __bytes__(self) -> bytes:
        out = bytearray()
        for entry in self.entries:
            out += bytes(entry)
        out += bytes(UnsignedByte(0xFF))
        return bytes(out)

    @classmethod
    def from_bytes(cls, data: BytesIO) -> Self:
        entries = []
        while True:
            index = UnsignedByte.from_bytes(data)
            if index.value == 0xFF:
                break
            entries.append(EntityMetadataEntry.from_bytes(data, index))
        return cls(entries)


class NBT(DataType):
    def __init__(self, data: bytes):
        self.data = data

    @property
    def nbt(self):
        return nbt.NBTFile(buffer=BytesIO(self.data))

    def __bytes__(self) -> bytes:
        return bytes(Varint(len(self.data))) + self.data

    @classmethod
    def from_bytes(cls, data: BytesIO) -> Self:
        length = Varint.from_bytes(data)
        return cls(data.read(length.value))


class Slot(DataType):
    def __init__(
        self,
        present: Boolean,
        item_id: Varint | None = None,
        count: UnsignedByte | None = None,
        _nbt: NBT | None = None,
    ):
        self.present = present
        self.item_id = item_id
        self.count = count
        self.nbt = _nbt

    def __bytes__(self) -> bytes:
        out = bytes(self.present)
        if self.present:
            out += bytes(self.item_id)
            out += bytes(self.count)
            out += bytes(self.nbt)
        return out

    @classmethod
    def from_bytes(cls, data: BytesIO) -> Self:
        present = Boolean.from_bytes(data)
        if present:
            item_id = Varint.from_bytes(data)
            item_count = Byte.from_bytes(data)
            _nbt = NBT.from_bytes(data)
        else:
            item_id = None
            item_count = None
            _nbt = None
        return cls(present, item_id, item_count, _nbt)


class Position(DataType):
    def __init__(self, x: Int, y: Int, z: Int):
        self.x = x
        self.y = y
        self.z = z

    def __bytes__(self) -> bytes:
        return bytes(
            ((self.x.value & 0x3FFFFFF) << 38)
            | ((self.z.value & 0x3FFFFFF) << 12)
            | (self.y.value & 0xFFF)
        )

    @classmethod
    def from_bytes(cls, data: BytesIO) -> Self:
        val = Varlong.from_bytes(data)
        x = Int(val.value >> 38)
        y = Int(val.value << 52 >> 52)
        z = Int(val.value << 26 >> 38)
        return cls(x, y, z)


class Angle(DataType):
    def __init__(self, value: UnsignedByte):
        self.value = value

    def __bytes__(self) -> bytes:
        return bytes(self.value)

    @classmethod
    def from_bytes(cls, data: BytesIO) -> Self:
        return cls(UnsignedByte.from_bytes(data))


class Unsigned64Int(DataType):
    # unsigned 64-bit integer
    def __init__(self, value: int):
        self.value = value

    def __bytes__(self) -> bytes:
        return self.value.to_bytes(8, "big")

    @classmethod
    def from_bytes(cls, data: BytesIO) -> Self:
        return cls(int.from_bytes(data.read(8), "big"))


class UUID(DataType):
    def __init__(self, most: Unsigned64Int, least: Unsigned64Int):
        self.most = most
        self.least = least

    def __bytes__(self) -> bytes:
        return bytes(self.most) + bytes(self.least)

    @classmethod
    def from_bytes(cls, data: BytesIO) -> Self:
        return cls(Unsigned64Int.from_bytes(data), Unsigned64Int.from_bytes(data))

    @property
    def uuid(self) -> uuid.UUID:
        return uuid.UUID(int=(self.most.value << 64) | self.least.value)

    @classmethod
    def from_uuid(cls, uuid: uuid.UUID) -> Self:
        return cls(
            Unsigned64Int(uuid.int >> 64), Unsigned64Int(uuid.int & 0xFFFFFFFFFFFFFFFF)
        )

    @classmethod
    def from_string(cls, string: str) -> Self:
        return cls.from_uuid(uuid.UUID(string))


class Array(DataType):
    def __init__(self, data_type: DataType, data: list[DataType]):
        self.data_type = data_type
        self.data = data

    def __bytes__(self) -> bytes:
        out = bytes(Varint(len(self.data)))
        for item in self.data:
            out += bytes(item)
        return out

    @classmethod
    def from_bytes(cls, data: BytesIO, length: int, *, x_type: Any) -> Self:
        out = []
        for _ in range(length):
            out.append(x_type.from_bytes(data))
        return cls(x_type, out)


class ByteArray(DataType):
    def __init__(self, data: bytes):
        self.data = data

    def __bytes__(self) -> bytes:
        return self.data

    def __len__(self):
        return len(self.data)

    @classmethod
    def from_bytes(cls, data: BytesIO, *, length: int = None) -> Self:
        if length is None:
            return cls(data.read())
        return cls(data.read(length))


class Property(DataType):
    def __init__(self, name: String, value: String, signature: String | None = None):
        self.name = name
        self.value = value
        self.signature = signature

    @property
    def signed(self):
        return self.signature is not None

    def __bytes__(self) -> bytes:
        val = bytes(self.name) + bytes(self.value) + bytes(Boolean(self.signed))
        if self.signed:
            val += bytes(self.signature)
        return val

    @classmethod
    def from_bytes(cls, data: BytesIO) -> Self:
        name = String.from_bytes(data)
        value = String.from_bytes(data)
        signed = Boolean.from_bytes(data)
        if signed:
            signature = String.from_bytes(data)
        else:
            signature = None
        return cls(name, value, signature)


class Statistic(DataType):
    def __init__(self, category: StatCategory, stat_id: StatID, value: Varint):
        self.category: StatCategory = category
        self.stat_id: StatID = stat_id
        self.value: Varint = value

    def __bytes__(self) -> bytes:
        return (
            bytes(self.category.value) + bytes(self.stat_id.value) + bytes(self.value)
        )

    @classmethod
    def from_bytes(cls, data: BytesIO) -> Self:
        from .enums import StatCategory, StatID

        category = StatCategory.from_value(Varint.from_bytes(data))
        stat_id = StatID.from_value(Varint.from_bytes(data))
        value = Varint.from_bytes(data)
        return cls(category, stat_id, value)


class CommandSuggestionMatch(DataType):
    def __init__(self, match: String, tooltip: Chat | None = None):
        self.match: String = match
        self.tooltip: Chat | None = tooltip

    @property
    def has_tooltip(self):
        return self.tooltip is not None

    def __bytes__(self) -> bytes:
        return (
            bytes(self.match) + bytes(Boolean(self.has_tooltip)) + bytes(self.tooltip)
            if self.has_tooltip
            else b""
        )

    @classmethod
    def from_bytes(cls, data: BytesIO) -> Self:
        match = String.from_bytes(data)
        has_tooltip = Boolean.from_bytes(data)
        if has_tooltip:
            tooltip = Chat.from_bytes(data)
        else:
            tooltip = None
        return cls(match, tooltip)


class CommandNode(DataType):
    def __init__(
        self,
        flags: Byte,
        children: list[Varint],
        redirect: Varint | None = None,
        name: String | None = None,
        parser: CommandParser | None = None,
        properties: bytes | None = None,
        suggestions_type: Identifier | None = None,
    ):
        self.flags: Byte = flags
        self.children: list[Varint] = children
        self.redirect: Varint | None = redirect
        self.name: String | None = name
        self.parser: CommandParser | None = parser
        self.properties: bytes | None = properties
        self.suggestions: Identifier | None = suggestions_type

    def __bytes__(self) -> bytes:
        return (
            bytes(self.flags)
            + bytes(Varint(len(self.children)))
            + b"".join(bytes(child) for child in self.children)
            + (bytes(self.redirect) if self.flags.value & 0x08 else b"")
            + (bytes(self.name) if self.flags.value & 0x03 != 0 else b"")
            + (bytes(self.parser.value) if self.flags.value & 0x03 == 2 else b"")
            + (  # type: ignore
                bytes(self.properties) if self.flags.value & 0x03 == 2 else b""
            )
            + (bytes(self.suggestions) if self.flags.value & 0x10 else b"")
        )

    @classmethod
    def from_bytes(cls, data: BytesIO) -> Self:
        from .enums import CommandParser

        flags = Byte.from_bytes(data)
        children = []
        children_count = Varint.from_bytes(data)
        for _ in range(children_count.value):
            children.append(Varint.from_bytes(data))
        _flags = flags.value
        redirect = Varint.from_bytes(data) if _flags & 0x08 else None
        name = String.from_bytes(data) if _flags & 0x03 != 0 else None
        parser = CommandParser(Varint.from_bytes(data)) if _flags & 0x03 == 2 else None
        properties = None
        if parser and parser.value.value in cmd_parsers:
            properties = cmd_parsers[parser.value.value].from_bytes(data)
        suggestions = Identifier.from_bytes(data) if _flags & 0x10 else None
        return cls(flags, children, redirect, name, parser, properties, suggestions)

    def __repr__(self):
        return (
            f"CommandNode({self.flags}, {self.children}, {self.redirect}, "
            f"{self.name}, {self.parser}, {self.properties}, {self.suggestions})"
        )


class BlockEntity(DataType):
    def __init__(self, xy: Byte, y: Short, type: Varint, data: NBT):
        self.xz: Byte = xy
        self.y: Short = y
        self.type: Varint = type
        self.data: NBT = data

    @property
    def x(self):
        return self.xz.value >> 4

    @property
    def z(self):
        return self.xz.value & 15

    def __bytes__(self) -> bytes:
        return bytes(self.xz) + bytes(self.y) + bytes(self.type) + bytes(self.data)

    @classmethod
    def from_bytes(cls, data: BytesIO) -> Self:
        xz = Byte.from_bytes(data)
        y = Short.from_bytes(data)
        type = Varint.from_bytes(data)
        data = NBT.from_bytes(data)
        return cls(xz, y, type, data)


class BitSet(DataType):
    def __init__(self, longs: list[Long]):
        self.longs: list[Long] = longs

    def __bytes__(self) -> bytes:
        return bytes(Varint(len(self.longs))) + b"".join(
            bytes(long) for long in self.longs
        )

    @classmethod
    def from_bytes(cls, data: BytesIO) -> Self:
        longs = []
        longs_count = Varint.from_bytes(data)
        for _ in range(longs_count.value):
            longs.append(Long.from_bytes(data))
        return cls(longs)

    def __repr__(self):
        return f"BitSet({self.longs})"


class MapIcon(DataType):
    def __init__(
        self,
        type: MapIconType,
        x: Byte,
        y: Byte,
        direction: Byte,
        display_name: Chat | None,
    ):
        self.type: MapIconType = type
        self.x: Byte = x
        self.y: Byte = y
        self.direction: Byte = direction
        self.display_name: Chat | None = display_name

    def __bytes__(self) -> bytes:
        return (
            bytes(self.type.value)
            + bytes(self.x)
            + bytes(self.y)
            + bytes(self.direction)
            + bytes(Boolean(self.display_name is not None))
            + bytes(self.display_name)
            if self.display_name
            else b""
        )

    @classmethod
    def from_bytes(cls, data: BytesIO) -> Self:
        from .enums import MapIconType

        type = MapIconType(Byte.from_bytes(data))
        x = Byte.from_bytes(data)
        y = Byte.from_bytes(data)
        direction = Byte.from_bytes(data)
        has_display_name = Boolean.from_bytes(data)
        display_name = Chat.from_bytes(data) if has_display_name else None
        return cls(type, x, y, direction, display_name)


class Trade(DataType):
    def __init__(
        self,
        input_item_1: Slot,
        output_item: Slot,
        input_item_2: Slot,
        trade_disabled: Boolean,
        trade_uses: Int,
        max_trade_uses: Int,
        xp: Int,
        special_price: Int,
        price_multiplier: Float,
        demand: Int,
    ):
        self.input_item_1: Slot = input_item_1
        self.output_item: Slot = output_item
        self.input_item_2: Slot = input_item_2
        self.trade_disabled: Boolean = trade_disabled
        self.trade_uses: Int = trade_uses
        self.max_trade_uses: Int = max_trade_uses
        self.xp: Int = xp
        self.special_price: Int = special_price
        self.price_multiplier: Float = price_multiplier
        self.demand: Int = demand

    def __bytes__(self) -> bytes:
        return (
            bytes(self.input_item_1)
            + bytes(self.output_item)
            + bytes(self.input_item_2)
            + bytes(self.trade_disabled)
            + bytes(self.trade_uses)
            + bytes(self.max_trade_uses)
            + bytes(self.xp)
            + bytes(self.special_price)
            + bytes(self.price_multiplier)
            + bytes(self.demand)
        )

    @classmethod
    def from_bytes(cls, data: BytesIO) -> Self:
        input_item_1 = Slot.from_bytes(data)
        output_item = Slot.from_bytes(data)
        input_item_2 = Slot.from_bytes(data)
        trade_disabled = Boolean.from_bytes(data)
        trade_uses = Int.from_bytes(data)
        max_trade_uses = Int.from_bytes(data)
        xp = Int.from_bytes(data)
        special_price = Int.from_bytes(data)
        price_multiplier = Float.from_bytes(data)
        demand = Int.from_bytes(data)
        return cls(
            input_item_1,
            output_item,
            input_item_2,
            trade_disabled,
            trade_uses,
            max_trade_uses,
            xp,
            special_price,
            price_multiplier,
            demand,
        )


class _DataProxy:
    def __init__(self, **attrs):
        self.attrs = {k: v for k, v in attrs.items() if k != "attrs"}

    def __getattr__(self, name):
        return self.attrs[name]

    def __setattr__(self, name, value):
        if name == "attrs":
            return super().__setattr__(name, value)
        self.attrs[name] = value

    def __repr__(self):
        return f"_DataProxy({', '.join(f'{k}={v!r}' for k, v in self.attrs.items())})"


class PlayerInfoUpdatePlayer(DataType):
    def __init__(
        self,
        uuid: UUID,
        add_player: _DataProxy | None = None,
        initialize_chat: _DataProxy | None = None,
        update_gamemode: _DataProxy | None = None,
        update_listed: _DataProxy | None = None,
        update_latency: _DataProxy | None = None,
        update_display_name: _DataProxy | None = None,
    ):
        self.uuid: UUID = uuid
        self.add_player: _DataProxy | None = add_player
        self.initialize_chat: _DataProxy | None = initialize_chat
        self.update_gamemode: _DataProxy | None = update_gamemode
        self.update_listed: _DataProxy | None = update_listed
        self.update_latency: _DataProxy | None = update_latency
        self.update_display_name: _DataProxy | None = update_display_name

    def __bytes__(self) -> bytes:
        res = bytes(self.uuid)
        if self.add_player:
            res += bytes(self.add_player.name)
            res += bytes(Varint(len(self.add_player.properties)))
            for property in self.add_player.properties:
                res += bytes(property)
        if self.initialize_chat:
            res += bytes(self.initialize_chat.has_signature_data)
            if self.initialize_chat.has_signature_data:
                res += bytes(self.initialize_chat.chat_session_id)
                res += bytes(self.initialize_chat.public_key_expiry)
                res += bytes(Varint(len(self.initialize_chat.public_key)))
                res += bytes(self.initialize_chat.public_key)
                res += bytes(Varint(len(self.initialize_chat.public_key_signature)))
                res += bytes(self.initialize_chat.public_key_signature)
        if self.update_gamemode:
            res += bytes(self.update_gamemode.gamemode)
        if self.update_listed:
            res += bytes(self.update_listed.listed)
        if self.update_latency:
            res += bytes(self.update_latency.latency)
        if self.update_display_name:
            res += bytes(Boolean(self.update_display_name.display_name is not None))
            if self.update_display_name.display_name is not None:
                res += bytes(self.update_display_name.display_name)
        return res

    @classmethod
    def from_bytes(cls, data: BytesIO, actions: Byte) -> Self:
        from .enums import PlayerInfoUpdateActionBits

        uuid = UUID.from_bytes(data)
        add_player = None
        initialize_chat = None
        update_gamemode = None
        update_listed = None
        update_latency = None
        update_display_name = None
        if actions.value & PlayerInfoUpdateActionBits.ADD_PLAYER.value:
            name = String.from_bytes(data)
            properties_count = Varint.from_bytes(data).value
            properties = []
            for _ in range(properties_count):
                properties.append(Property.from_bytes(data))
            add_player = _DataProxy(
                name=name,
                properties=properties,
            )
        if actions.value & PlayerInfoUpdateActionBits.INITIALIZE_CHAT.value:
            has_signature_data = Boolean.from_bytes(data)
            chat_session_id = None
            public_key_expiry = None
            public_key = None
            public_key_signature = None
            if has_signature_data:
                chat_session_id = UUID.from_bytes(data)
                public_key_expiry = Long.from_bytes(data)
                pk_size = Varint.from_bytes(data).value
                public_key = ByteArray.from_bytes(data, length=pk_size)
                pk_sig_size = Varint.from_bytes(data).value
                public_key_signature = ByteArray.from_bytes(data, length=pk_sig_size)
            initialize_chat = _DataProxy(
                has_signature_data=has_signature_data,
                chat_session_id=chat_session_id,
                public_key_expiry=public_key_expiry,
                public_key=public_key,
                public_key_signature=public_key_signature,
            )
        if actions.value & PlayerInfoUpdateActionBits.UPDATE_GAMEMODE.value:
            gamemode = Varint.from_bytes(data)
            update_gamemode = _DataProxy(
                gamemode=gamemode,
            )
        if actions.value & PlayerInfoUpdateActionBits.UPDATE_LISTED.value:
            listed = Boolean.from_bytes(data)
            update_listed = _DataProxy(
                listed=listed,
            )
        if actions.value & PlayerInfoUpdateActionBits.UPDATE_LATENCY.value:
            latency = Varint.from_bytes(data)
            update_latency = _DataProxy(
                latency=latency,
            )
        if actions.value & PlayerInfoUpdateActionBits.UPDATE_DISPLAY_NAME.value:
            has_display_name = Boolean.from_bytes(data)
            display_name = None
            if has_display_name:
                display_name = Chat.from_bytes(data)
            update_display_name = _DataProxy(
                has_display_name=has_display_name,
                display_name=display_name,
            )
        return cls(
            uuid,
            add_player,
            initialize_chat,
            update_gamemode,
            update_listed,
            update_latency,
            update_display_name,
        )


class Advancement(DataType):
    def __init__(
        self,
        parent_id: str | None = None,
        display_data: _DataProxy | None = None,
        criteria: dict[Identifier, None] | None = None,
        requirements: list[list[String]] | None = None,
    ):
        self.parent_id: str | None = parent_id
        self.display_data: _DataProxy | None = display_data
        self.criteria: dict[Identifier, None] = criteria or {}
        self.requirements: list[list[String]] = requirements or []

    def __bytes__(self) -> bytes:
        res = bytes(Boolean(self.parent_id is not None))
        if self.parent_id is not None:
            res += bytes(String(self.parent_id))
        res += bytes(Boolean(self.display_data is not None))
        if self.display_data is not None:
            res += bytes(self.display_data)
        res += bytes(Varint(len(self.criteria)))
        for criteria in self.criteria:
            res += bytes(String(criteria))
        res += bytes(Varint(len(self.requirements)))
        for requirement in self.requirements:
            res += bytes(Varint(len(requirement)))
            for requirement_item in requirement:
                res += bytes(requirement_item)
        return res

    @classmethod
    def from_bytes(cls, data: BytesIO) -> Self:
        parent_id = None
        if Boolean.from_bytes(data):
            parent_id = String.from_bytes(data)
        display_data = None
        if Boolean.from_bytes(data):
            display_data = _DataProxy.from_bytes(data)
        criteria_count = Varint.from_bytes(data).value
        criteria = {}
        for _ in range(criteria_count):
            criteria[String.from_bytes(data)] = None
        requirements_count = Varint.from_bytes(data).value
        requirements = []
        for _ in range(requirements_count):
            requirement_count = Varint.from_bytes(data).value
            requirement = []
            for _ in range(requirement_count):
                requirement.append(String.from_bytes(data))
            requirements.append(requirement)
        return cls(
            parent_id,
            display_data,
            criteria,
            requirements,
        )


class AdvancementDisplay(DataType):
    def __init__(
        self,
        title: Chat,
        description: Chat,
        icon: Identifier,
        frame_type: FrameType,
        flags: Int,
        background_texture: Identifier | None,
        x: float,
        y: float,
    ):
        self.title: Chat = title
        self.description: Chat = description
        self.icon: Slot = icon
        self.frame_type: FrameType = frame_type
        self.flags: int = flags
        self.background_texture: Identifier | None = background_texture
        self.x: float = x
        self.y: float = y

    def __bytes__(self) -> bytes:
        res = bytes(self.title)
        res += bytes(self.description)
        res += bytes(self.icon)
        res += bytes(Varint(self.frame_type.value))
        res += bytes(Varint(self.flags))
        if self.flags.value & 0x01:
            res += bytes(self.background_texture)
        res += bytes(Float(self.x))
        res += bytes(Float(self.y))
        return res

    @classmethod
    def from_bytes(cls, data: BytesIO) -> Self:
        title = Chat.from_bytes(data)
        description = Chat.from_bytes(data)
        icon = Slot.from_bytes(data)
        frame_type = FrameType(Varint.from_bytes(data).value)
        flags = Varint.from_bytes(data).value
        background_texture = None
        if flags.value & 0x01:
            background_texture = Identifier.from_bytes(data)
        x = Float.from_bytes(data)
        y = Float.from_bytes(data)
        return cls(
            title,
            description,
            icon,
            frame_type,
            flags,
            background_texture,
            x,
            y,
        )


class CriterionProgress(DataType):
    def __init__(
        self,
        achieved: Boolean,
        date: Long | None = None,
    ):
        self.achieved: Boolean = achieved
        self.date: Long | None = date

    def __bytes__(self) -> bytes:
        res = bytes(self.achieved)
        if self.achieved:
            res += bytes(self.date)
        return res

    @classmethod
    def from_bytes(cls, data: BytesIO) -> Self:
        achieved = Boolean.from_bytes(data)
        date = None
        if achieved:
            date = Long.from_bytes(data)
        return cls(
            achieved,
            date,
        )


class AdvancementProgress(DataType):
    def __init__(
        self,
        identifier: Identifier,
        progress: CriterionProgress,
    ):
        self.identifier: Identifier = identifier
        self.progress: CriterionProgress = progress

    def __bytes__(self) -> bytes:
        res = bytes(self.identifier)
        res += bytes(self.progress)
        return res

    @classmethod
    def from_bytes(cls, data: BytesIO) -> Self:
        identifier = Identifier.from_bytes(data)
        progress = CriterionProgress.from_bytes(data)
        return cls(
            identifier,
            progress,
        )


class Ingredient(DataType):
    def __init__(
        self,
        items: list[Slot],
    ):
        self.items: list[Slot] = items

    def __bytes__(self) -> bytes:
        res = bytes(Varint(len(self.items)))
        for item in self.items:
            res += bytes(item)
        return res

    @classmethod
    def from_bytes(cls, data: BytesIO) -> Self:
        items_count = Varint.from_bytes(data).value
        items = []
        for _ in range(items_count):
            items.append(Slot.from_bytes(data))
        return cls(
            items,
        )


class Recipe(DataType):
    def __init__(
        self,
        recipe_type: Identifier,
        recipe_id: Identifier,
        data: _DataProxy,
    ):
        self.recipe_type: Identifier = recipe_type
        self.recipe_id: Identifier = recipe_id
        self.data: _DataProxy = data

    def __bytes__(self) -> bytes:
        res = bytes(self.recipe_type)
        res += bytes(self.recipe_id)
        if self.recipe_type.value == "minecraft:crafting_shapeless":
            res += bytes(self.data.group)
            res += bytes(Varint(self.data.category))
            res += bytes(Varint(len(self.data.ingredients)))
            for ingredient in self.data.ingredients:
                res += bytes(ingredient)
            res += bytes(self.data.result)
        elif self.recipe_type.value == "minecraft:crafting_shaped":
            res += bytes(Varint(self.data.width))
            res += bytes(Varint(self.data.height))
            res += bytes(self.data.group)
            res += bytes(Varint(self.data.category))
            for ingredient in self.data.ingredients:
                res += bytes(ingredient)
            res += bytes(self.data.result)
            res += bytes(self.data.show_notification)
        elif (
            self.recipe_type.value.startswith("minecraft:crafting_special_")
            or self.recipe_type.value == "minecraft:crafting_decorated_pot"
        ):
            res += bytes(Varint(self.data.category))
        elif self.recipe_type.value in (
            "minecraft:smelting",
            "minecraft:blasting",
            "minecraft:smoking",
            "minecraft:campfire_cooking",
            "minecraft:stonecutting",
        ):
            res += bytes(self.data.group)
            res += bytes(Varint(self.data.category))
            res += bytes(self.data.ingredient)
            res += bytes(self.data.result)
            res += bytes(Float(self.data.experience))
            res += bytes(Varint(self.data.cooking_time))
        elif self.recipe_type.value == "minecraft:stonecutting":
            res += bytes(self.data.group)
            res += bytes(Varint(self.data.category))
            res += bytes(self.data.ingredient)
            res += bytes(self.data.result)
        elif self.recipe_type.value == "minecraft:smithing":
            res += bytes(self.data.base)
            res += bytes(self.data.addition)
            res += bytes(self.data.result)
        elif self.recipe_type.value == "minecraft:smithing_transform":
            res += bytes(self.data.template)
            res += bytes(self.data.base)
            res += bytes(self.data.addition)
            res += bytes(self.data.result)
        elif self.recipe_type.value == "minecraft:smithing_trim":
            res += bytes(self.data.template)
            res += bytes(self.data.base)
            res += bytes(self.data.addition)
        else:
            raise ValueError(f"Unknown recipe type {self.recipe_type}")
        return res

    @classmethod
    def from_bytes(cls, data: BytesIO) -> Self:
        try:
            recipe_type = Identifier.from_bytes(data)
        except (ValueError, IndexError):
            recipe_type = None
        try:
            recipe_id = Identifier.from_bytes(data)
        except (ValueError, IndexError):
            recipe_id = None
        _data = None
        if recipe_type:
            if recipe_type.value == "minecraft:crafting_shapeless":
                _data = _DataProxy(
                    group=String.from_bytes(data),
                    category=Varint.from_bytes(data),
                    ingredients=[
                        Ingredient.from_bytes(data)
                        for _ in range(Varint.from_bytes(data).value)
                    ],
                    result=Slot.from_bytes(data),
                )
            elif recipe_type.value == "minecraft:crafting_shaped":
                width = Varint.from_bytes(data).value
                height = Varint.from_bytes(data).value
                _data = _DataProxy(
                    width=width,
                    height=height,
                    group=String.from_bytes(data),
                    category=Varint.from_bytes(data),
                    ingredients=[
                        Ingredient.from_bytes(data) for _ in range(width * height)
                    ],
                    result=Slot.from_bytes(data),
                    show_notification=Boolean.from_bytes(data),
                )
            elif (
                recipe_type.value.startswith("minecraft:crafting_special_")
                or recipe_type.value == "minecraft:crafting_decorated_pot"
            ):
                _data = _DataProxy(
                    category=Varint.from_bytes(data),
                )
            elif recipe_type.value in (
                "minecraft:smelting",
                "minecraft:blasting",
                "minecraft:smoking",
                "minecraft:campfire_cooking",
            ):
                _data = _DataProxy(
                    group=String.from_bytes(data),
                    category=Varint.from_bytes(data),
                    ingredient=Ingredient.from_bytes(data),
                    result=Slot.from_bytes(data),
                    experience=Float.from_bytes(data),
                    cooking_time=Varint.from_bytes(data),
                )
            elif recipe_type.value == "minecraft:stonecutting":
                _data = _DataProxy(
                    group=String.from_bytes(data),
                    ingredient=Ingredient.from_bytes(data),
                    result=Slot.from_bytes(data),
                )
            elif recipe_type.value == "minecraft:smithing":
                _data = _DataProxy(
                    base=Ingredient.from_bytes(data),
                    addition=Ingredient.from_bytes(data),
                    result=Slot.from_bytes(data),
                )
            elif recipe_type.value == "minecraft:smithing_transform":
                _data = _DataProxy(
                    template=Ingredient.from_bytes(data),
                    base=Ingredient.from_bytes(data),
                    addition=Ingredient.from_bytes(data),
                    result=Slot.from_bytes(data),
                )
            elif recipe_type.value == "minecraft:smithing_trim":
                _data = _DataProxy(
                    template=Ingredient.from_bytes(data),
                    base=Ingredient.from_bytes(data),
                    addition=Ingredient.from_bytes(data),
                )
        return cls(
            recipe_type,
            recipe_id,
            _data,
        )<|MERGE_RESOLUTION|>--- conflicted
+++ resolved
@@ -356,8 +356,12 @@
         return cls(value)
 
 
-<<<<<<< HEAD
 class Varlong(DataType):
+    """
+    Represents a variable long.
+
+    :ivar value: The value of this data type. (:class:`int`)
+    """
     def __init__(self, value: int):
         self.value = value
 
@@ -372,14 +376,6 @@
             value >>= 7
         return bytes(data)
 
-=======
-class Varlong(Varint):
-    """
-    Represents a variable long.
-
-    :ivar value: The value of this data type. (:class:`int`)
-    """
->>>>>>> e87ff7de
     @classmethod
     def from_bytes(cls, data: BytesIO, *, max_size: int = 5) -> Self:
         value = 0
