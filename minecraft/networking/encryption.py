--- conflicted
+++ resolved
@@ -65,7 +65,7 @@
     ----------
     shared_secret: :class:`bytes`
         The shared secret.
-    
+
     Returns
     -------
     :class:`cryptography.hazmat.primitives.ciphers.Cipher`
@@ -81,10 +81,7 @@
 
 def encrypt_secret_and_token(
     public_key: bytes, shared_secret: bytes, verify_token: bytes
-<<<<<<< HEAD
 ) -> tuple[bytes, bytes]:
-=======
-) -> dict:
     """
     Encrypt the shared secret and verify token using the server's public key.
 
@@ -102,7 +99,6 @@
     tuple[:class:`bytes`, :class:`bytes`]
         The encrypted shared secret and verify token.
     """
->>>>>>> 75b57ea9
     pubkey = load_der_public_key(public_key)
     encrypted_shared_secret = pubkey.encrypt(shared_secret, PKCS1v15())
     encrypted_verify_token = pubkey.encrypt(verify_token, PKCS1v15())
@@ -112,12 +108,12 @@
 def minecraft_hexdigest(sha) -> str:
     """
     Convert a SHA1 hash to a Minecraft hexdigest.
-    
+
     Parameters
     ----------
     sha: :class:`hashlib.sha1`
         The SHA1 hash.
-    
+
     Returns
     -------
     :class:`str`
