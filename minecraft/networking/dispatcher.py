import asyncio
import logging
from typing import Callable, Coroutine

<<<<<<< HEAD
from ..packets import PACKET, Packet
=======
from ..packets import Packet, PACKET
>>>>>>> 75b57ea9

log = logging.getLogger(__name__)


class Dispatcher:
    def __init__(self, connection):
        self.connection = connection
        self.handlers: dict[type[Packet], list] = {}
        self.temporary_handlers: dict[type[Packet], asyncio.Future] = {}

    def register(self, packet: type[Packet], handler: Callable[[Packet], Coroutine]) -> None:
        """
        Register a handler for a packet.

        Parameters
        ----------
        packet: :class:`Packet`
            The packet that the handler should react to.
        handler: Callable[[Packet], Coroutine]
            The handler that should be called when the packet is received.
        """
        if packet not in self.handlers:
            self.handlers[packet] = []
        self.handlers[packet].append(handler)

    def remove_handler(
        self, packet: type[Packet], handler: Callable[[Packet], Coroutine]
    ) -> None:
        """
        Remove a handler for a packet.

        Parameters
        ----------
        packet: :class:`Packet`
            The packet that the handler is reacting to.
        handler: Callable[[Packet], Coroutine]
            The handler that should be removed.
        
        Raises
        ------
        :exc:`ValueError`
            The handler is not registered for the packet.
        """
        if packet in self.handlers:
            self.handlers[packet].remove(handler)

    async def _handler_wrapper(self, packet: PACKET, handler: Callable[[Packet], Coroutine]) -> None:
        try:
            await handler(packet)
        except Exception as e:  # pylint: disable=broad-except
            await self.connection.client.handler_error(handler, e)

    def dispatch(self, packet) -> None:
        """
        Dispatch a packet to the appropriate handlers.
        
        Parameters
        ----------
        packet: :class:`Packet`
            The packet to dispatch.
        """
        log.debug("Dispatching packet %s", packet)
        if packet.__class__ in self.handlers:
            for handler in self.handlers[packet.__class__]:
                self.connection.loop.create_task(
                    self._handler_wrapper(packet, handler),
                    name=f"handle-{packet.__class__.__name__}-{handler.__name__}",
                )
        if packet.__class__ in self.temporary_handlers:
            self.temporary_handlers[packet.__class__].set_result(packet)
            self.temporary_handlers.pop(packet.__class__, None)

<<<<<<< HEAD
    async def wait_for(self, packet_id, *, timeout=None) -> PACKET:
=======
    async def wait_for(self, packet_id, *, timeout=None):
        """
        Wait for a packet to be received.

        Parameters
        ----------
        packet_id: :class:`int`
            The packet ID to wait for.
        timeout: :class:`float`
            The amount of time to wait before timing out.
        
        Returns
        -------
        :class:`Packet`
            The packet that was received.

        Raises
        ------
        :exc:`asyncio.TimeoutError`
            The packet was not received before the timeout.
        """
>>>>>>> 75b57ea9
        if packet_id not in self.temporary_handlers:
            self.temporary_handlers[packet_id] = asyncio.Future()
        return await asyncio.wait_for(
            self.temporary_handlers[packet_id], timeout=timeout
        )<|MERGE_RESOLUTION|>--- conflicted
+++ resolved
@@ -2,11 +2,7 @@
 import logging
 from typing import Callable, Coroutine
 
-<<<<<<< HEAD
-from ..packets import PACKET, Packet
-=======
-from ..packets import Packet, PACKET
->>>>>>> 75b57ea9
+from ..packets import PACKET, Packet, PACKET
 
 log = logging.getLogger(__name__)
 
@@ -44,7 +40,7 @@
             The packet that the handler is reacting to.
         handler: Callable[[Packet], Coroutine]
             The handler that should be removed.
-        
+
         Raises
         ------
         :exc:`ValueError`
@@ -62,7 +58,7 @@
     def dispatch(self, packet) -> None:
         """
         Dispatch a packet to the appropriate handlers.
-        
+
         Parameters
         ----------
         packet: :class:`Packet`
@@ -79,10 +75,7 @@
             self.temporary_handlers[packet.__class__].set_result(packet)
             self.temporary_handlers.pop(packet.__class__, None)
 
-<<<<<<< HEAD
     async def wait_for(self, packet_id, *, timeout=None) -> PACKET:
-=======
-    async def wait_for(self, packet_id, *, timeout=None):
         """
         Wait for a packet to be received.
 
@@ -92,7 +85,7 @@
             The packet ID to wait for.
         timeout: :class:`float`
             The amount of time to wait before timing out.
-        
+
         Returns
         -------
         :class:`Packet`
@@ -103,7 +96,6 @@
         :exc:`asyncio.TimeoutError`
             The packet was not received before the timeout.
         """
->>>>>>> 75b57ea9
         if packet_id not in self.temporary_handlers:
             self.temporary_handlers[packet_id] = asyncio.Future()
         return await asyncio.wait_for(
