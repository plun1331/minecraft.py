--- conflicted
+++ resolved
@@ -106,41 +106,26 @@
         self.loop: asyncio.AbstractEventLoop | None = None
         self.reader: asyncio.StreamReader | None = None
         self.writer: asyncio.StreamWriter | None = None
-<<<<<<< HEAD
-        self.read_task: asyncio.Task | None = None
-        self.write_task: asyncio.Task | None = None
         self.outgoing_packets: asyncio.Queue[PACKET] = asyncio.Queue()
         self.dispatcher: Dispatcher = Dispatcher(self)
-        self.host: str | None = None
-        self.port: int | None = None
-        self.shared_secret: bytes | None = None
-        self.cipher: Cipher | None = None
-        self.use_encryption: bool = False
         self.reactor: REACTOR | None = None
-        self._running: asyncio.Future | None = asyncio.Future()
-        self.closed: bool = False
-        self.encryptor: CipherContext | None = None
-        self.decryptor: CipherContext | None = None
-        self.compression_threshold: int = 0
-        self.use_compression: bool = False
-        self.compression_object = zlib.compressobj()
-        self.decompression_object = zlib.decompressobj()
-=======
-        self.outgoing_packets: asyncio.Queue[type[Packet]] = asyncio.Queue()
-        self.dispatcher: Dispatcher = Dispatcher(self)
-        self.reactor: REACTOR | None = None
-
-        self.using_compression: bool = False
 
         self.use_encryption: bool = False
         self.shared_secret: bytes | None = None
         self.cipher: Cipher | None = None
-
+        self.encryptor: CipherContext | None = None
+        self.decryptor: CipherContext | None = None
+
+        self.use_compression: bool = False
+        self.compression_threshold: int = 0
+        self.compression_object = zlib.compressobj()
+        self.decompression_object = zlib.decompressobj()
+        
         self._running: asyncio.Future | None = None
         self._read_task: asyncio.Task | None = None
         self._write_task: asyncio.Task | None = None
->>>>>>> 75b57ea9
-
+
+        
     def encrypt(self, data: bytes) -> bytes:
         """
         Encrypts the given data using the connection's cipher.
@@ -216,7 +201,6 @@
         self._write_task = self.loop.create_task(self._write_loop())
         log.info("Started read/write tasks")
 
-<<<<<<< HEAD
     async def parse_varint(self) -> int:
         num_read = 0
         result = 0
@@ -234,16 +218,15 @@
                 break
         return result
 
-    async def _read_loop(self):
+    async def _read_loop(self) -> None:
         try:
             while True:
                 packet_length = await self.parse_varint()
                 data_length = 0
                 if self.use_compression:
                     data_length = await self.parse_varint()
-                log.debug(
-                    f"Reader < Recieving packet of compressed length {packet_length} (uncompressed {data_length})"
-                )
+                log.debug("Reader < Recieving packet of length %s", packet_length)
+                log.debug("         Decompressed length %s", data_length)
                 if packet_length > 2097151 or data_length > 2097151:
                     log.error(
                         f"Reader x< Packet length {packet_length} is too large, terminating connection"
@@ -260,50 +243,23 @@
                     packet_data = self.decompress(packet_data)
                     if len(packet_data) != data_length:
                         log.error(
-                            f"Reader x< Packet length {packet_length} does not match "
-                            f"expected uncompressed length {data_length}, terminating connection"
+                            "Reader x< Packet length %s does not match "
+                            "expected uncompressed length %s, terminating connection",
+                            len(packet_data), data_length,
                         )
                         await self.close(
                             error=PacketTooLargeError(
-                                f"Packet length of {packet_length} did not match expected length of {data_length}"
+                                f"Packet length of %s did not match expected length of %s", len(packet_data), data_length
                             )
                         )
                         return
-=======
-    async def _read_loop(self) -> None:
-        try:
-            while True:
-                num_read = 0
-                result = 0
-                # Manually parse out a varint
-                while True:
-                    read = await self.reader.read(1)
-                    if read == b"":
-                        await asyncio.sleep(0.01)
-                        continue
-                    read = self.decrypt(read)
-                    value = read[0] & 0b01111111
-                    result |= value << (7 * num_read)
-                    num_read += 1
-                    if (read[0] & 0b10000000) == 0:
-                        break
-                packet_length = result
-                log.debug("Reader < Recieving packet of length %s", packet_length)
-                packet_data = self.decrypt(await self.reader.read(packet_length))
->>>>>>> 75b57ea9
                 try:
                     packet = get_packet(packet_data, state=self.state)
                 except KeyError:
                     log.error(
-<<<<<<< HEAD
-                        f"Reader < Recieved unknown packet with id "
-                        f"{Varint.from_bytes(BytesIO(packet_data)).value}"
-=======
                         "Reader < Recieved unknown packet with id "
                         "%s: %s",
                         Varint.from_bytes(BytesIO(packet_data)).value,
-                        packet_data,
->>>>>>> 75b57ea9
                     )
                     await self.close(
                         error=UnknownPacketError(
@@ -318,12 +274,7 @@
                 self.dispatcher.dispatch(packet)
         except asyncio.CancelledError:
             log.error("Reader : Read loop cancelled")
-<<<<<<< HEAD
-        except Exception:
-=======
-            self.reader.feed_eof()
         except Exception:  # pylint: disable=broad-except
->>>>>>> 75b57ea9
             log.exception("Reader : Error in read loop")
             await self.close()
 
@@ -346,7 +297,6 @@
                 log.debug(
                     "Writer > Sending %s (%s)", packet.__class__.__name__, packet.packet_id
                 )
-<<<<<<< HEAD
                 packet_length = len(packet)
                 if packet_length > 2097151:
                     log.error(
@@ -358,10 +308,6 @@
                         )
                     )
                     return
-=======
-                packet_data = bytes(Varint(len(packet))) + bytes(packet)
-                packet_data = self.encrypt(packet_data)
->>>>>>> 75b57ea9
 
                 packet_data, was_compressed = self.compress(bytes(packet))
                 if self.use_compression:
@@ -425,21 +371,12 @@
             An error to raise after the connection is closed.
         """
         log.info("Closing connection")
-<<<<<<< HEAD
-        if self.read_task:
-            if not self.read_task.done():
-                self.read_task.cancel()
-        if self.write_task:
-            if not self.read_task.done():
-                self.write_task.cancel()
-=======
         if self._read_task:
-            self._read_task.cancel()
-            await self._read_task
+            if not self._read_task.done():
+                self._read_task.cancel()
         if self._write_task:
-            self._write_task.cancel()
-            await self._write_task
->>>>>>> 75b57ea9
+            if not self._read_task.done():
+                self._write_task.cancel()
         if error:
             self._running.set_exception(error)
         else:
@@ -460,20 +397,11 @@
         self.state = state
         if self.reactor:
             self.reactor.destroy()
-<<<<<<< HEAD
         reactor = REACTORS.get(state)
         if reactor:
             reactor = reactor(self)
             reactor.setup()
         self.reactor = reactor
-        log.info(f"Connection state changed to {state.name}")
-
-    async def wait_for(self, packet: type[Packet], *, timeout: float = None) -> PACKET:
-        return await self.dispatcher.wait_for(packet, timeout=timeout)
-=======
-        self.reactor = REACTORS.get(state)(self)
-        if self.reactor:
-            self.reactor.setup()
         log.info("Connection state changed to %s", state.name)
 
     async def wait_for_state(self, state: State, *, timeout: float = None) -> None:
@@ -486,7 +414,6 @@
             The state to wait for.
         timeout: :class:`float`
             The timeout in seconds.
->>>>>>> 75b57ea9
 
         Raises
         ------
