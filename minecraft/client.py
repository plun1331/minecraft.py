--- conflicted
+++ resolved
@@ -185,25 +185,7 @@
     ) -> Packet:
         """
         Wait for a packet to be received.
-
-<<<<<<< HEAD
-        Parameters
-        ----------
-        packet_id: :class:`int`
-            The packet ID to wait for.
-        timeout: :class:`float`
-            The amount of time to wait before timing out.
-
-        Returns
-        -------
-        :class:`Packet`
-            The packet that was received.
-
-        Raises
-        ------
-        :exc:`asyncio.TimeoutError`
-            The packet was not received before the timeout.
-=======
+        
         :param packet_type: The type of packet to wait for.
         :type packet_type: type[Packet]
         :param timeout: The amount of time to wait before timing out.
@@ -213,7 +195,6 @@
         :rtype: Packet
 
         :raises asyncio.TimeoutError: The packet was not received before the timeout.
->>>>>>> e87ff7de
         """
         return await self.connection.dispatcher.wait_for(packet_type, timeout=timeout)
 
@@ -224,20 +205,10 @@
     ) -> None:
         """
         Add a packet handler.
-<<<<<<< HEAD
-
-        Parameters
-        ----------
-        packet_type: :class:`type[Packet]`
-            The type of packet to handle.
-        handler: :class:`Callable[[Packet], Coroutine[None, None, None]]`
-            The handler to call when the packet is received.
-=======
         
         :param packet_type: The type of packet to handle.
         :type packet_type: type[Packet]
         :param handler: The handler to call when the packet is received.
->>>>>>> e87ff7de
             Must be an async function.
         :type handler: Callable[[Packet], Coroutine[None, None, None]]
         """
@@ -250,27 +221,13 @@
     ) -> None:
         """
         Removes a handler for a packet.
-
-<<<<<<< HEAD
-        Parameters
-        ----------
-        packet: :class:`Packet`
-            The packet that the handler is reacting to.
-        handler: Callable[[Packet], Coroutine]
-            The handler that should be removed.
-
-        Raises
-        ------
-        :exc:`ValueError`
-            The handler is not registered for the packet.
-=======
+        
         :param packet_type: The packet that the handler is reacting to.
         :type packet_type: type[Packet]
         :param handler: The handler that should be removed.
         :type handler: Callable[[Packet], Coroutine[None, None, None]]
 
         :raises ValueError: The handler is not registered for the packet.
->>>>>>> e87ff7de
         """
         return self.connection.dispatcher.remove_handler(packet_type, handler)
 
