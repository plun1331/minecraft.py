#  Copyright (c) 2023, plun1331
#
#  Redistribution and use in source and binary forms, with or without
#  modification, are permitted provided that the following conditions are met:
#
#  1. Redistributions of source code must retain the above copyright notice, this
#     list of conditions and the following disclaimer.
#
#  2. Redistributions in binary form must reproduce the above copyright notice,
#     this list of conditions and the following disclaimer in the documentation
#     and/or other materials provided with the distribution.
#
#  3. Neither the name of the copyright holder nor the names of its
#     contributors may be used to endorse or promote products derived from
#     this software without specific prior written permission.
#
#  THIS SOFTWARE IS PROVIDED BY THE COPYRIGHT HOLDERS AND CONTRIBUTORS "AS IS"
#  AND ANY EXPRESS OR IMPLIED WARRANTIES, INCLUDING, BUT NOT LIMITED TO, THE
#  IMPLIED WARRANTIES OF MERCHANTABILITY AND FITNESS FOR A PARTICULAR PURPOSE ARE
#  DISCLAIMED. IN NO EVENT SHALL THE COPYRIGHT HOLDER OR CONTRIBUTORS BE LIABLE
#  FOR ANY DIRECT, INDIRECT, INCIDENTAL, SPECIAL, EXEMPLARY, OR CONSEQUENTIAL
#  DAMAGES (INCLUDING, BUT NOT LIMITED TO, PROCUREMENT OF SUBSTITUTE GOODS OR
#  SERVICES; LOSS OF USE, DATA, OR PROFITS; OR BUSINESS INTERRUPTION) HOWEVER
#  CAUSED AND ON ANY THEORY OF LIABILITY, WHETHER IN CONTRACT, STRICT LIABILITY,
#  OR TORT (INCLUDING NEGLIGENCE OR OTHERWISE) ARISING IN ANY WAY OUT OF THE USE
#  OF THIS SOFTWARE, EVEN IF ADVISED OF THE POSSIBILITY OF SUCH DAMAGE.

from __future__ import annotations
<<<<<<< HEAD
import asyncio
import traceback
=======

>>>>>>> 40bc6e05
import logging
import traceback
from typing import Callable, Coroutine

from .auth import microsoft_auth
from .networking.connection import Connection
from .packets import Packet

log = logging.getLogger(__name__)


class Client:
    def __init__(self):
        self.connection: Connection = Connection(self)
        self.username: str | None = None
        self.uuid: str | None = None
        self.access_token: str | None = None
        self.listeners: dict[
            type[Packet], list[Callable[[Packet], Coroutine[None, None, None]]]
        ] = {}

    async def connect(self, host: str, port: int = 25565) -> None:
        await self.connection.connect(host, port)
        await self.connection.login()

    async def microsoft_auth(self, client_id: str) -> None:
        self.username, self.uuid, self.access_token = await microsoft_auth(client_id)

    async def close(self) -> None:
        await self.connection.close()

    async def _dispatch_listener(self, packet: Packet, listener: Callable) -> None:
        log.debug(f"Dispatching {packet} to {listener}")
        try:
            await listener(packet)
        except Exception as e:
            await self.handle_listener_error(listener, e)

    async def handle_listener_error(self, listener: Callable, error: Exception) -> None:
        print(f"Error in listener {listener}:")
        traceback.print_exc()

    async def handle_packet(self, packet: Packet) -> None:
        log.debug(f"Dispatching {packet.__class__.__name__} to all listeners")
        for listener in self.listeners.get(type(packet), []):
            self.connection.loop.create_task(self._dispatch_listener(packet, listener))

<<<<<<< HEAD
    async def wait_for_packet(self, packet_type: type[Packet], *, timeout: float = None) -> Packet:
        return await self.connection.wait_for(packet_type, timeout=timeout)
    
    async def setup(self):
        pass

    async def start(self, host: str, port: int = 25565) -> None:
        await self.setup()
        await self.connect(host, port)
    
    def run(self, host: str, port: int) -> None:
        loop = asyncio.get_event_loop()

        try:
            loop.run_until_complete(self.start(host, port))
            loop.run_forever()
        except KeyboardInterrupt:
            log.info("Got KeyboardInterrupt")
        finally:
            loop.run_until_complete(self.close())
            loop.close()    
=======
    async def wait_for_packet(
        self, packet_type: type[Packet], *, timeout: float = None
    ) -> Packet:
        return await self.connection.wait_for(packet_type, timeout=timeout)
>>>>>>> 40bc6e05
<|MERGE_RESOLUTION|>--- conflicted
+++ resolved
@@ -26,13 +26,9 @@
 #  OF THIS SOFTWARE, EVEN IF ADVISED OF THE POSSIBILITY OF SUCH DAMAGE.
 
 from __future__ import annotations
-<<<<<<< HEAD
+
+import logging
 import asyncio
-import traceback
-=======
-
->>>>>>> 40bc6e05
-import logging
 import traceback
 from typing import Callable, Coroutine
 
@@ -79,8 +75,9 @@
         for listener in self.listeners.get(type(packet), []):
             self.connection.loop.create_task(self._dispatch_listener(packet, listener))
 
-<<<<<<< HEAD
-    async def wait_for_packet(self, packet_type: type[Packet], *, timeout: float = None) -> Packet:
+    async def wait_for_packet(
+        self, packet_type: type[Packet], *, timeout: float = None
+    ) -> Packet:
         return await self.connection.wait_for(packet_type, timeout=timeout)
     
     async def setup(self):
@@ -100,10 +97,4 @@
             log.info("Got KeyboardInterrupt")
         finally:
             loop.run_until_complete(self.close())
-            loop.close()    
-=======
-    async def wait_for_packet(
-        self, packet_type: type[Packet], *, timeout: float = None
-    ) -> Packet:
-        return await self.connection.wait_for(packet_type, timeout=timeout)
->>>>>>> 40bc6e05
+            loop.close()    